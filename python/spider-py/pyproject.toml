[project]
name = "spider-py"
version = "0.0.1"
description = "A distributed task execution framework."
readme = "README.md"
requires-python = ">=3.10"
authors = [
  { name = "Sitao Wang", email = "sitao.wang@yscope.com" },
  { name = "Zhihao Lin", email = "lin.zhihao@yscope.com" },
]
dependencies = [
  "lark>=1.2.2",
  "mariadb>=1.1.13",
  "msgpack-types>=0.5.0",
]

[project.scripts]
spider_task_executor = "spider_py.task_executor.task_executor:main"

[dependency-groups]
dev = [
  "mypy>=1.12.0",
  "pytest>=8.4.1",
  "ruff>=0.4.4",
]

[build-system]
requires = ["hatchling>=1.18.0"]
build-backend = "hatchling.build"

[tool.mypy]
strict = true
# Additional output
pretty = true
show_error_code_links = true
show_error_context = true

[[tool.mypy.overrides]]
module = ["mariadb.*"]
ignore_missing_imports = true

[tool.pytest.ini_options]
markers = [
<<<<<<< HEAD
  "integration: mark test as an integration test",
  "storage: mark unit tests needing storage",
=======
  "integration: Mark test as an integration test",
  "storage: Mark unit tests as needing external storage service",
>>>>>>> e5a35aea
]
testpaths = ["tests"]

[tool.ruff]
line-length = 100

[tool.ruff.format]
docstring-code-format = true
docstring-code-line-length = 100

[tool.ruff.lint]
select = ["ALL"]
extend-select = ["PT"]
ignore = [
  "COM812",  # Redundant and conflicts with ruff format
  "D203",  # No blank line before docstrings (D211)
  "D205",  # Breaks if summary is larger than one line due to wrapping or if no summary exists
  "D212",  # Enforce docstring summary line on the next line after quotes (D213)
  "D400",  # First line of docstrings may not end in period
  "D401",  # Docstrings should be written in present tense (not imperative)
  "D415",  # First line of docstrings may not end in a period, question mark, or exclamation point
  "FA102",  # Allow use of PEP 604 union in type annotations
  "FBT",  # Allow bool positional parameters since other value positions are allowed
  "FIX002",  # Allow todo statements
  "PERF401",  # Allow for loops when creating lists
  "PERF403",  # Allow for loops when creating dicts
  "PLR1716",  # Allow chained boolean comparisons
  "S311",  # Allow usage of `random` package
  "SIM102",  # Allow collapsible if statements for readability
  "TD002",  # Author unnecessary for todo statement
  "TD003",  # Issue link unnecessary for todo statement
  "UP015",  # Explicit open modes are helpful
]
isort.order-by-type = false
typing-extensions = false  # Disable type extensions for 3.10 compatibility

[tool.ruff.lint.per-file-ignores]
"tests/**" = [
  "INP001",  # Allow implicit namespace package for tests
  "PLR2004",  # Allow use of magic value
  "S101",  # Allow use of `assert` (security warning)
  "S603",  # Allow use of `subprocess.Popen` (security warning)
  "T201",  # Allow use of `print` (testing)
]

[tool.ruff.lint.flake8-self]
<<<<<<< HEAD
ignore-names = ["_from_impl", "_impl"]
=======
ignore-names = ["_impl"]
>>>>>>> e5a35aea

[tool.ruff.lint.pydocstyle]
ignore-decorators = ["typing.override"]<|MERGE_RESOLUTION|>--- conflicted
+++ resolved
@@ -41,13 +41,8 @@
 
 [tool.pytest.ini_options]
 markers = [
-<<<<<<< HEAD
-  "integration: mark test as an integration test",
-  "storage: mark unit tests needing storage",
-=======
   "integration: Mark test as an integration test",
   "storage: Mark unit tests as needing external storage service",
->>>>>>> e5a35aea
 ]
 testpaths = ["tests"]
 
@@ -94,11 +89,7 @@
 ]
 
 [tool.ruff.lint.flake8-self]
-<<<<<<< HEAD
-ignore-names = ["_from_impl", "_impl"]
-=======
 ignore-names = ["_impl"]
->>>>>>> e5a35aea
 
 [tool.ruff.lint.pydocstyle]
 ignore-decorators = ["typing.override"]