--- conflicted
+++ resolved
@@ -143,10 +143,7 @@
                 ],
             )
         with pytest.raises(TypeError):
-<<<<<<< HEAD
-=======
             # Input type mismatch
->>>>>>> ee071ab2
             driver.submit_jobs(
                 [
                     group([count_users]),
