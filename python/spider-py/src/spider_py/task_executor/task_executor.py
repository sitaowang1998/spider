--- conflicted
+++ resolved
@@ -115,24 +115,15 @@
     """
     Parses results from the function execution.
     :param results: Results to parse.
-<<<<<<< HEAD
-    :param types: Expected output types. Must be a single type if `results` is not a tuple. Must
-    be the same length as `results` if `results` is a tuple.
-=======
     :param types: Expected output types. Must be a single type for non-tuple results, or a sequence
         of types matching the length of tuple results.
->>>>>>> ee071ab2
     :return: The parsed results.
     :raises TypeError: If the number of output types does not match the number of results.
     """
     response_messages: list[object] = [TaskExecutorResponseType.Result]
     if not isinstance(results, tuple):
         if not isinstance(types, (type, GenericAlias)):
-<<<<<<< HEAD
-            msg = "Expected a single output type for non-tuple results."
-=======
             msg = "Invalid single output type."
->>>>>>> ee071ab2
             raise TypeError(msg)
         response_messages.append(parse_single_output_to_serializable(results, types))
         return response_messages
@@ -152,17 +143,10 @@
     Gets the return types of a function.
     :param func: Function to get return types from.
     :return: Return types of the function. If the function returns a single value, the return type
-<<<<<<< HEAD
-    is a type or a generic alias. If the function returns multiple values, the return type is a
-    sequence of types or generic aliases.
-    :raises TypeError: If the function has no return type annotation or if the return type
-    annotation is not a type or a generic alias.
-=======
         is a type or a generic alias. If the function returns multiple values, the return type is a
         sequence of types or generic aliases.
     :raises TypeError: If the function doesn't have return type annotation, or if the return type
         annotation is neither a type nor a generic alias.
->>>>>>> ee071ab2
     """
     signature = inspect.signature(func)
     annotation = signature.return_annotation
@@ -183,25 +167,18 @@
     origin = get_origin(annotation)
     if origin is not tuple:
         if not isinstance(annotation, (type, GenericAlias)):
-<<<<<<< HEAD
-            msg = f"Function return type annotation is not a type or a generic alias: {annotation}"
-=======
             msg = (
                 "Function return type annotation is neither a type nor a generic alias:"
                 f" {annotation}."
             )
->>>>>>> ee071ab2
             raise TypeError(msg)
         return annotation
     return get_args(annotation)
 
 
-<<<<<<< HEAD
 FunctionNameSize = 2
 
 
-=======
->>>>>>> ee071ab2
 def main() -> None:
     """Main function to execute the task."""
     # Parses arguments
