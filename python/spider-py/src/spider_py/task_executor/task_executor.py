"""Executes a Spider Python task."""

from __future__ import annotations

import argparse
import inspect
import logging
from collections.abc import Sequence
from os import fdopen
from pydoc import locate
from types import GenericAlias
from typing import TYPE_CHECKING
from uuid import UUID

import msgpack

from spider_py import client
from spider_py.storage import MariaDBStorage, parse_jdbc_url, Storage
from spider_py.task_executor.task_executor_message import get_request_body, TaskExecutorResponseType
from spider_py.utils import from_serializable, to_serializable

if TYPE_CHECKING:
    from io import BufferedReader

# Set up logger
logger = logging.getLogger(__name__)


HeaderSize = 16


def parse_args() -> argparse.Namespace:
    """
    Parses task executor arguments.
    :return: The parsed arguments.
    """
    parser = argparse.ArgumentParser()
    parser.add_argument("--func", type=str, required=True, help="Name of the function to execute.")
    parser.add_argument(
        "--storage_url", type=str, required=True, help="JDBC URL for the storage backend."
    )
    parser.add_argument("--task_id", type=str, required=True, help="Task UUID.")
    parser.add_argument(
        "--input-pipe", type=int, required=True, help="File descriptor for the input pipe."
    )
    parser.add_argument(
        "--output-pipe", type=int, required=True, help="File descriptor for the output pipe."
    )
    return parser.parse_args()


def receive_message(pipe: BufferedReader) -> bytes:
    """
    Receives message from the pipe with a size header.
    :param pipe: Pipe to receive message from.
    :return: Received message body.
    :raises EOFError: If the message body size does not match header size.
    """
    body_size_str = pipe.read(HeaderSize).decode()
    body_size = int(body_size_str, base=10)
    body = pipe.read(body_size)
    if len(body) != body_size:
        msg = "Received message body size does not match the header size."
        raise EOFError(msg)
    return body


def parse_task_arguments(
    storage: Storage, params: list[inspect.Parameter], arguments: list[object]
) -> list[object]:
    """
    Parses arguments for the function to be executed.

    NOTE: `params` does not include the `TaskContext` parameter, and must be the same length as
    `arguments`. The caller is responsible for the size check.
    :param storage: Storage instance to use to get Data.
    :param params: A list of parameters in the function signature.
    :param arguments: A list of arguments to parse.
    :return: The parsed arguments.
    :raises TypeError: If a parameter has no type annotation or if an argument cannot be parsed.
    """
    parsed_args: list[object] = []
    for i, param in enumerate(params):
        arg = arguments[i]
        cls = param.annotation
        if param.annotation is inspect.Parameter.empty:
            msg = f"Parameter `{param.name}` has no type annotation."
            raise TypeError(msg)
        if cls is not client.Data:
            parsed_args.append(from_serializable(cls, arg))
            continue
        if not isinstance(arg, bytes):
            msg = f"Argument {i}: Expected `spider.Data` (bytes), but got {type(arg).__name__}."
            raise TypeError(msg)
        core_data = storage.get_data(UUID(bytes=arg))
        parsed_args.append(client.Data(core_data))
    return parsed_args


def parse_single_output_to_serializable(output: object, cls: type | GenericAlias) -> object:
    """
    Parses a single output from the function execution to a serializable form.
    :param output: Output to parse.
    :param cls: Expected output type.
    :return: The parsed output.
    """
    if isinstance(output, client.Data):
        return output.id.bytes
    return to_serializable(output, cls)


def parse_task_execution_results(
    results: object, types: type | GenericAlias | Sequence[type | GenericAlias]
) -> list[object]:
    """
    Parses results from the function execution.
    :param results: Results to parse.
    :param: types: Expected output types. Must be a single type if `results` is not a tuple. Must
    be the same length as `results` if `results` is a tuple.
    :return: The parsed results.
    :raises TypeError: If the number of output types does not match the number of results.
    """
    response_messages: list[object] = [TaskExecutorResponseType.Result]
    if not isinstance(results, tuple):
        if not isinstance(types, (type, GenericAlias)):
            msg = "Expected a single output type for non-tuple results."
            raise TypeError(msg)
        response_messages.append(parse_single_output_to_serializable(results, types))
        return response_messages
    # Parse as a tuple
    if not isinstance(types, Sequence) or len(results) != len(types):
        msg = "The number of output types does not match the number of results."
        raise TypeError(msg)
    for result, ret_type in zip(results, types):
        response_messages.append(parse_single_output_to_serializable(result, ret_type))
    return response_messages


<<<<<<< HEAD
FunctionNameSize = 2
=======
def throw_if_no_annotation(annotation: object) -> None:
    """
    Throws a TypeError if the `annotation` is empty. This is a workaround for TRY301.
    :param annotation: The annotation to check.
    :raises TypeError: If the annotation is empty.
    """
    if annotation is inspect.Signature.empty:
        msg = "Function has no return type annotation."
        raise TypeError(msg)
>>>>>>> 83fb99ff


def main() -> None:
    """Main function to execute the task."""
    # Parses arguments
    args = parse_args()
    function_name = args.func
    task_id = args.task_id
    task_id = UUID(task_id)
    storage_url = args.storage_url
    input_pipe_fd = args.input_pipe
    output_pipe_fd = args.output_pipe

    logger.debug("Function to run: %s", function_name)

    # Sets up storage
    storage_params = parse_jdbc_url(storage_url)
    storage = MariaDBStorage(storage_params)

    with fdopen(input_pipe_fd, "rb") as input_pipe, fdopen(output_pipe_fd, "wb") as output_pipe:
        input_message = receive_message(input_pipe)
        arguments = get_request_body(input_message)
        logger.debug("Args buffer parsed")

        # Get the function to run
        function = locate(function_name)
        if function is None or not inspect.isfunction(function):
            msg = f"{function_name} cannot be found in the current Python execution environment."
            raise ValueError(msg)

        signature = inspect.signature(function)
        if len(signature.parameters) != len(arguments) + 1:
            msg = (
                f"Function {function_name} expects {len(signature.parameters) - 1} arguments, but"
                f" {len(arguments)} were provided."
            )
            raise ValueError(msg)
        task_context = client.TaskContext(task_id, storage)
        arguments = [
            task_context,
            *parse_task_arguments(storage, list(signature.parameters.values())[1:], arguments),
        ]
        try:
            results = function(*arguments)
            logger.debug("Function %s executed", function_name)
            return_types = signature.return_annotation
            throw_if_no_annotation(return_types)
            responses = parse_task_execution_results(results, return_types)
        except Exception as e:
            logger.exception("Function %s failed", function_name)
            responses = [
                TaskExecutorResponseType.Error,
                {"type": e.__class__.__name__, "message": str(e)},
            ]

        packed_responses = msgpack.packb(responses)
        output_pipe.write(f"{len(packed_responses):0{HeaderSize}d}".encode())
        output_pipe.write(packed_responses)
        output_pipe.flush()


if __name__ == "__main__":
    main()<|MERGE_RESOLUTION|>--- conflicted
+++ resolved
@@ -136,9 +136,6 @@
     return response_messages
 
 
-<<<<<<< HEAD
-FunctionNameSize = 2
-=======
 def throw_if_no_annotation(annotation: object) -> None:
     """
     Throws a TypeError if the `annotation` is empty. This is a workaround for TRY301.
@@ -148,7 +145,9 @@
     if annotation is inspect.Signature.empty:
         msg = "Function has no return type annotation."
         raise TypeError(msg)
->>>>>>> 83fb99ff
+
+
+FunctionNameSize = 2
 
 
 def main() -> None:
