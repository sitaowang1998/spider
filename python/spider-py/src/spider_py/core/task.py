--- conflicted
+++ resolved
@@ -20,11 +20,7 @@
 
 
 TaskInputValue = bytes
-<<<<<<< HEAD
 TaskInputData = Data | DataId
-=======
-TaskInputData = DataId
->>>>>>> 7bbbb601
 
 
 @dataclass
@@ -36,11 +32,7 @@
 
 
 TaskOutputValue = bytes
-<<<<<<< HEAD
 TaskOutputData = Data | DataId
-=======
-TaskOutputData = DataId
->>>>>>> 7bbbb601
 
 
 @dataclass
