--- conflicted
+++ resolved
@@ -4,18 +4,9 @@
 
 from copy import deepcopy
 from typing import TYPE_CHECKING
-<<<<<<< HEAD
-from uuid import UUID
 
 if TYPE_CHECKING:
     from spider_py.core.task import Task
-
-JobId = UUID
-=======
-
-if TYPE_CHECKING:
-    from spider_py.core.task import Task
->>>>>>> 5019f91b
 
 
 class TaskGraph:
@@ -28,32 +19,16 @@
       contains:
         - parent task index
         - child task index
-<<<<<<< HEAD
-    - input_tasks: A list of task indices that have no parents (input tasks).
-    - output_tasks: A list of task indices that have no children (output tasks).
-    - task_input_output_refs: A list of tuples representing the task inputs referencing task
-      outputs of parent tasks. Each tuple contains:
-      - input task index
-      - input task's task input index
-      - output task index
-      - output task's task output index
-=======
     - input_task_indices: A list of task indices that have no parents (input tasks).
     - output_task_indices: A list of task indices that have no children (output tasks).
     - task_input_output_refs: A list of `InputOutputRef` representing references from task inputs
       to task outputs.
->>>>>>> 5019f91b
     """
 
     def __init__(self) -> None:
         """Initializes an empty task graph."""
         self.tasks: list[Task] = []
         self.dependencies: list[tuple[int, int]] = []
-<<<<<<< HEAD
-        self.input_tasks: list[int] = []
-        self.output_tasks: list[int] = []
-        self.task_input_output_refs: list[tuple[int, int, int, int]] = []
-=======
         self.input_task_indices: list[int] = []
         self.output_task_indices: list[int] = []
         self.task_input_output_refs: list[TaskGraph.InputOutputRef] = []
@@ -88,19 +63,12 @@
                 self.output_task_index + index_offset,
                 self.output_position,
             )
->>>>>>> 5019f91b
 
     def add_task(self, task: Task) -> None:
         """
         Adds a task to the graph.
         :param task: The task to add.
         """
-<<<<<<< HEAD
-        self.tasks.append(task)
-        index = len(self.tasks) - 1
-        self.input_tasks.append(index)
-        self.output_tasks.append(index)
-=======
         index = len(self.tasks)
         self.tasks.append(task)
         self.input_task_indices.append(index)
@@ -109,7 +77,6 @@
     def copy(self) -> TaskGraph:
         """:return: A deep copy of the task graph."""
         return deepcopy(self)
->>>>>>> 5019f91b
 
     def merge_graph(self, graph: TaskGraph) -> None:
         """
@@ -124,32 +91,12 @@
                 for (parent, child) in graph.dependencies
             ]
         )
-<<<<<<< HEAD
-        self.input_tasks.extend([index + index_offset for index in graph.input_tasks])
-        self.output_tasks.extend([index + index_offset for index in graph.output_tasks])
-        self.task_input_output_refs.extend(
-            [
-                (
-                    input_index + index_offset,
-                    input_position,
-                    output_index + index_offset,
-                    output_position,
-                )
-                for (
-                    input_index,
-                    input_position,
-                    output_index,
-                    output_position,
-                ) in graph.task_input_output_refs
-            ]
-=======
         self.input_task_indices.extend([index + index_offset for index in graph.input_task_indices])
         self.output_task_indices.extend(
             [index + index_offset for index in graph.output_task_indices]
         )
         self.task_input_output_refs.extend(
             [ref.with_offset(index_offset) for ref in graph.task_input_output_refs]
->>>>>>> 5019f91b
         )
 
     @staticmethod
@@ -163,11 +110,7 @@
         """
         graph = deepcopy(parent)
         index_offset = len(graph.tasks)
-<<<<<<< HEAD
-        parent_output_tasks = graph.output_tasks
-=======
         parent_output_task_indices = graph.output_task_indices
->>>>>>> 5019f91b
         graph.tasks.extend(child.tasks)
         graph.dependencies.extend(
             [
@@ -175,20 +118,6 @@
                 for (parent_index, child_index) in child.dependencies
             ]
         )
-<<<<<<< HEAD
-        graph.output_tasks = [index + index_offset for index in child.output_tasks]
-
-        size_mismatch_msg = "Parent outputs size and child inputs size do not match."
-
-        task_output_index, output_position = 0, 0
-        for index in child.input_tasks:
-            input_task_index = index + index_offset
-            input_task = graph.tasks[input_task_index]
-            for i in range(len(input_task.task_inputs)):
-                if task_output_index >= len(parent_output_tasks):
-                    raise TypeError(size_mismatch_msg)
-                output_task_index = parent_output_tasks[task_output_index]
-=======
         graph.output_task_indices = [index + index_offset for index in child.output_task_indices]
 
         size_mismatch_msg = "Parent outputs size and child inputs size do not match."
@@ -201,44 +130,10 @@
             for input_position, task_input in enumerate(input_task.task_inputs):
                 if output_task_index is None:
                     raise TypeError(size_mismatch_msg)
->>>>>>> 5019f91b
 
                 if (output_task_index, input_task_index) not in graph.dependencies:
                     graph.dependencies.append((output_task_index, input_task_index))
 
-<<<<<<< HEAD
-                input_type = input_task.task_inputs[i].type
-                output_type = graph.tasks[output_task_index].task_outputs[output_position].type
-                if input_type != output_type:
-                    msg = f"Output type {output_type} does not match input type {input_type}"
-                    raise TypeError(msg)
-                graph.task_input_output_refs.append(
-                    (input_task_index, i, output_task_index, output_position)
-                )
-                output_position += 1
-                if output_position >= len(graph.tasks[output_task_index].task_outputs):
-                    output_position = 0
-                    task_output_index += 1
-
-        if task_output_index != len(parent_output_tasks) or output_position != 0:
-            raise TypeError(size_mismatch_msg)
-
-        graph.task_input_output_refs.extend(
-            [
-                (
-                    input_index + index_offset,
-                    input_position,
-                    output_index + index_offset,
-                    output_position,
-                )
-                for (
-                    input_index,
-                    input_position,
-                    output_index,
-                    output_position,
-                ) in child.task_input_output_refs
-            ]
-=======
                 task_outputs = graph.tasks[output_task_index].task_outputs
                 if output_position >= len(task_outputs):
                     raise TypeError(size_mismatch_msg)
@@ -264,7 +159,6 @@
 
         graph.task_input_output_refs.extend(
             [ref.with_offset(index_offset) for ref in child.task_input_output_refs]
->>>>>>> 5019f91b
         )
 
         return graph