"""Data module for Spider."""

from dataclasses import dataclass, field
from uuid import UUID

DataId = UUID


DataAddr = str


@dataclass
class DataLocality:
    """Represents the locality of a data object."""

    address: str


@dataclass
class Data:
    """Represents a data object."""

    id: DataId
    value: bytes
<<<<<<< HEAD
    localities: list[DataLocality] = field(default_factory=list)
=======
    localities: list[DataAddr] = field(default_factory=list)
>>>>>>> 662be2fc
    hard_locality: bool = False
    persisted: bool = False<|MERGE_RESOLUTION|>--- conflicted
+++ resolved
@@ -10,22 +10,11 @@
 
 
 @dataclass
-class DataLocality:
-    """Represents the locality of a data object."""
-
-    address: str
-
-
-@dataclass
 class Data:
     """Represents a data object."""
 
     id: DataId
     value: bytes
-<<<<<<< HEAD
-    localities: list[DataLocality] = field(default_factory=list)
-=======
     localities: list[DataAddr] = field(default_factory=list)
->>>>>>> 662be2fc
     hard_locality: bool = False
     persisted: bool = False