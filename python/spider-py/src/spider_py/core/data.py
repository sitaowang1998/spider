--- conflicted
+++ resolved
@@ -22,10 +22,6 @@
 
     id: DataId
     value: bytes
-<<<<<<< HEAD
-    localities: list[DataLocality] = field(default_factory=list)
-=======
     localities: list[DataAddr] = field(default_factory=list)
->>>>>>> 8da9dd8f
     hard_locality: bool = False
     persisted: bool = False