--- conflicted
+++ resolved
@@ -4,11 +4,7 @@
 
 from dataclasses import fields, is_dataclass
 from types import GenericAlias
-<<<<<<< HEAD
-from typing import cast, get_args, get_origin, get_type_hints
-=======
 from typing import Any, cast, get_args, get_origin, get_type_hints
->>>>>>> ee071ab2
 
 
 def to_serializable(obj: object, cls: type | GenericAlias) -> object:
@@ -22,24 +18,6 @@
     - All other objects are returned as-is.
 
     :param obj: Object to serialize. Must be of types supported by Spider TDL.
-<<<<<<< HEAD
-    :param cls: Class to ensure the object is of. Must be a concrete type or GenericAlias supported
-        by Spider TDL.
-    :return: A serializable representation of `obj` if it matches `cls`.
-    :raise: TypeError if `obj` type does not match `cls` or `cls` is not a TDL supported type.
-    """
-    origin = get_origin(cls)
-    if origin is None:
-        if is_dataclass(cls):
-            return _to_serializable_dataclass(obj, cast("type", cls))
-        return _to_serializable_primitive(obj, cast("type", cls))
-
-    if origin is list:
-        return _to_serializable_list(obj, cast("GenericAlias", cls))
-
-    if origin is dict:
-        return _to_serializable_dict(obj, cast("GenericAlias", cls))
-=======
     :param cls: The expected type of `obj`. Must be a concrete type or GenericAlias supported by
         Spider TDL.
     :return: A serializable representation of `obj`.
@@ -67,7 +45,6 @@
     if origin is dict:
         (key_type, value_type) = get_args(cast("GenericAlias", cls))
         return _to_serializable_dict(obj, key_type, value_type)
->>>>>>> ee071ab2
 
     msg = f"Unsupported type: {cls!r}."
     raise TypeError(msg)
@@ -134,39 +111,6 @@
     return cls(**args)
 
 
-<<<<<<< HEAD
-def _to_serializable_primitive(obj: object, cls: type) -> object:
-    """
-    Converts a primitive object to a serializable format if it matches the specified concrete type.
-
-    :param obj: Primitive object to serialize. Must be of types supported by Spider TDL.
-    :param cls: Class to ensure the object is of. Must be a concrete type.
-    :return: A serializable representation of `obj`.
-    :raise: TypeError if `obj` type does not match `cls`.
-    """
-    if not isinstance(obj, cls):
-        msg = f"Object {obj!r} is not of type {cls!r}."
-        raise TypeError(msg)
-    return obj
-
-
-def _to_serializable_dataclass(obj: object, cls: type) -> object:
-    """
-    Converts a dataclass to a serializable format if it matches the specified type.
-
-    :param obj: Dataclass object to serialize.
-    :param cls: Class to ensure the object is of.
-    :return: A serializable representation of `obj`.
-    :raise: TypeError if
-        1. `cls` is not a dataclass type.
-        2. `obj` does not match `cls`.
-    """
-    if not isinstance(obj, cls):
-        msg = f"Object {obj!r} is not of type {cls!r}."
-        raise TypeError(msg)
-    if not is_dataclass(obj):
-        msg = f"Type {cls!r} is not a dataclass."
-=======
 def _to_serializable_dataclass(obj: object, cls: type) -> object:
     """
     Converts a dataclass to a serializable format.
@@ -179,7 +123,6 @@
     if not is_dataclass(obj):
         # Control flow should not reach here. However, this check is required to silence ruff.
         msg = f"Object {obj!r} is not a dataclass instance."
->>>>>>> ee071ab2
         raise TypeError(msg)
     serialized_dict = {}
     for field in fields(obj):
@@ -193,30 +136,6 @@
     return serialized_dict
 
 
-<<<<<<< HEAD
-def _to_serializable_list(obj: object, list_type: GenericAlias) -> object:
-    """
-    Converts a list to a serializable format if it matches the specified generic list type.
-
-    :param obj: List object to serialize.
-    :param list_type: GenericAlias representing the list type.
-    :return: A serializable representation of list.
-    :raise: TypeError if
-        1. `cls` is not a list type.
-        2. `obj` is not a list.
-    """
-    origin = get_origin(list_type)
-    if origin is not list:
-        msg = f"Type {list_type!r} is not a list type."
-        raise TypeError(msg)
-    (key_type,) = get_args(list_type)
-    if not isinstance(obj, list):
-        msg = f"Object {obj!r} is not of type {list_type!r}."
-        raise TypeError(msg)
-    serialized_list = []
-    for item in obj:
-        serialized_item = to_serializable(item, key_type)
-=======
 def _to_serializable_list(obj: list[Any], element_type: type | GenericAlias) -> object:
     """
     Converts a list to a serializable format.
@@ -228,32 +147,10 @@
     serialized_list = []
     for item in obj:
         serialized_item = to_serializable(item, element_type)
->>>>>>> ee071ab2
         serialized_list.append(serialized_item)
     return serialized_list
 
 
-<<<<<<< HEAD
-def _to_serializable_dict(obj: object, dict_type: GenericAlias) -> object:
-    """
-    Converts a dictionary to a serializable format if it matches the specified generic dict type.
-
-    :param obj: Dictionary object to serialize.
-    :param dict_type: GenericAlias representing the dict type.
-    :return: A serializable representation of dictionary.
-    :raise: TypeError if
-        1. `cls` is not a dict type.
-        2. `obj` is not a dictionary.
-    """
-    origin = get_origin(dict_type)
-    if origin is not dict:
-        msg = f"Type {dict_type!r} is not a dict type."
-        raise TypeError(msg)
-    key_type, value_type = get_args(dict_type)
-    if not isinstance(obj, dict):
-        msg = f"Object {obj!r} is not of type {dict_type!r}."
-        raise TypeError(msg)
-=======
 def _to_serializable_dict(
     obj: dict[Any, Any], key_type: type | GenericAlias, value_type: type | GenericAlias
 ) -> object:
@@ -265,7 +162,6 @@
     :param value_type: Type of values in the dictionary.
     :return: A serializable representation of the dictionary.
     """
->>>>>>> ee071ab2
     serialized_dict = {}
     for key, value in obj.items():
         serialized_key = to_serializable(key, key_type)
