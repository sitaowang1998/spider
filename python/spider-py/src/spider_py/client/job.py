"""Spider job module."""

from __future__ import annotations

import msgpack

from spider_py import core
from spider_py.client.data import Data
from spider_py.storage import Storage, StorageError
from spider_py.storage.job_utils import fetch_and_update_job_results, fetch_and_update_job_status
from spider_py.type import parse_tdl_type
from spider_py.utils import from_serializable


class Job:
    """Represents Spider job."""

    def __init__(self, job: core.Job, storage: Storage) -> None:
        """
        Creates a new Spider job.
        :param job:
        :param storage: The storage backend.
        """
        self._impl = job
        self._storage = storage

    def get_status(self) -> core.JobStatus:
        """:return: The current job status."""
        if self._impl.is_running():
            fetch_and_update_job_status(self._storage, self._impl)
        return self._impl.status

    def get_results(self) -> object | None:
        """
        :return: The job results if the job ended successfully.
        :return: None if the job is still running or ended unsuccessfully.
        """
        fetch_and_update_job_results(self._storage, self._impl)

        if self._impl.results is None:
            return None

        return _deserialize_outputs(self._impl.results)


def _deserialize_outputs(outputs: list[core.TaskOutput]) -> tuple[object, ...]:
    """
    Deserializes a list of `core.TaskOutput` objects into their corresponding Python values.
    :param outputs:
    :return: A tuple of deserialized values.
    """
    results = []
    for output in outputs:
        if isinstance(output.value, core.TaskOutputValue):
<<<<<<< HEAD
            output_type = output.type
            if isinstance(output_type, bytes):
                output_type = output_type.decode("utf-8")
            cls = parse_tdl_type(output_type).native_type()
=======
            type_name = output.type
            if isinstance(type_name, bytes):
                type_name = type_name.decode("utf-8")
            cls = parse_tdl_type(type_name).native_type()
>>>>>>> 37f0b0ff
            unpacked = msgpack.unpackb(output.value, raw=False, strict_map_key=False)
            results.append(from_serializable(cls, unpacked))
        elif isinstance(output.value, core.Data):
            results.append(Data(output.value))
        else:
            msg = "Unsupported output type."
            raise StorageError(msg)
    return tuple(results)<|MERGE_RESOLUTION|>--- conflicted
+++ resolved
@@ -52,17 +52,10 @@
     results = []
     for output in outputs:
         if isinstance(output.value, core.TaskOutputValue):
-<<<<<<< HEAD
-            output_type = output.type
-            if isinstance(output_type, bytes):
-                output_type = output_type.decode("utf-8")
-            cls = parse_tdl_type(output_type).native_type()
-=======
             type_name = output.type
             if isinstance(type_name, bytes):
                 type_name = type_name.decode("utf-8")
             cls = parse_tdl_type(type_name).native_type()
->>>>>>> 37f0b0ff
             unpacked = msgpack.unpackb(output.value, raw=False, strict_map_key=False)
             results.append(from_serializable(cls, unpacked))
         elif isinstance(output.value, core.Data):
