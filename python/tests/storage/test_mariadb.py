--- conflicted
+++ resolved
@@ -7,11 +7,7 @@
 
 from spider import chain, group, Int8, TaskContext
 from spider.core import Data, DataLocality, DriverId, Job, JobStatus, TaskInputValue
-<<<<<<< HEAD
-from spider.storage import MariaDBStorage, parse_jdbc_url
-=======
 from spider.storage import MariaDBStorage, parse_jdbc_url, StorageError
->>>>>>> 8eef0826
 
 MariaDBTestUrl = "jdbc:mariadb://127.0.0.1:3306/spider-storage?user=spider&password=password"
 
@@ -85,11 +81,7 @@
 
     @pytest.mark.storage
     def test_data(self, mariadb_storage: MariaDBStorage, driver: DriverId) -> None:
-<<<<<<< HEAD
-        """Test data storage and retrieval."""
-=======
         """Tests data storage and retrieval."""
->>>>>>> 8eef0826
         value = b"test data"
         data = Data(id=uuid4(), value=value, localities=[DataLocality("localhost")])
         mariadb_storage.create_driver_data(driver, data)
@@ -98,9 +90,6 @@
         assert retrieved_data.id == data.id
         assert retrieved_data.value == value
         assert retrieved_data.hard_locality == data.hard_locality
-<<<<<<< HEAD
-        assert retrieved_data.localities == data.localities
-=======
         assert retrieved_data.localities == data.localities
 
     @pytest.mark.storage
@@ -109,5 +98,4 @@
         value = b"test data"
         data = Data(id=uuid4(), value=value, localities=[DataLocality("localhost")])
         with pytest.raises(StorageError):
-            mariadb_storage.create_driver_data(uuid4(), data)
->>>>>>> 8eef0826
+            mariadb_storage.create_driver_data(uuid4(), data)