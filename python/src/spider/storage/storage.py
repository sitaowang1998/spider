"""Storage backend interface module."""

from abc import ABC, abstractmethod
from collections.abc import Sequence

from spider import core
from spider.core import JobStatus


class StorageError(Exception):
    """Storage error."""

    def __init__(self, message: str) -> None:
        """Initializes storage error."""
        super().__init__(message)


class Storage(ABC):
    """Storage backend interface."""

    @abstractmethod
    def submit_jobs(
        self, driver_id: core.DriverId, task_graphs: Sequence[core.TaskGraph]
    ) -> Sequence[core.Job]:
        """
        Submits jobs to the storage.
        :param driver_id: Driver id.
        :param task_graphs: Task graphs to submit.
        :return: List of jobs representing the submitted jobs.
        :raises StorageError: If the storage operations fail.
        """

    @abstractmethod
    def get_job_status(self, job: core.Job) -> JobStatus:
        """
        Gets the job status. This function does not set the `status` field in jobs.
        :param job:
        :return:
        :raises StorageError: If the storage operations fail.
        """

    @abstractmethod
    def get_job_results(self, job: core.Job) -> list[core.TaskOutput] | None:
        """
        Gets the job's results. This function does not set the `results` field in the job.
        :param job:
        :return: List of task outputs or None if the job has no results.
        :raises StorageError: If the storage operations fail.
<<<<<<< HEAD
        :raises msgpack.exceptions.UnPackError: If deserialization of the result fails.
        """

    @abstractmethod
    def create_driver_data(self, driver_id: core.DriverId, data: core.Data) -> None:
        """
        Creates data from a driver in the storage.
        :param driver_id: The driver id.
        :param data: Data to create.
        :raises StorageError: If the storage operations fail.
        """

    @abstractmethod
    def get_data(self, data_id: core.DataId) -> core.Data:
        """
        Gets data from the storage.
        :param data_id:
        :return: The Data object associated with `data_id`.
        :raises StorageError: If the storage operations fail.
        """

    @abstractmethod
    def create_driver(self, driver_id: core.DriverId) -> None:
        """
        Creates a driver in the storage.
        :param driver_id:
        :raises StorageError: If the storage operations fail.
=======
>>>>>>> f234241e
        """<|MERGE_RESOLUTION|>--- conflicted
+++ resolved
@@ -46,8 +46,6 @@
         :param job:
         :return: List of task outputs or None if the job has no results.
         :raises StorageError: If the storage operations fail.
-<<<<<<< HEAD
-        :raises msgpack.exceptions.UnPackError: If deserialization of the result fails.
         """
 
     @abstractmethod
@@ -74,6 +72,4 @@
         Creates a driver in the storage.
         :param driver_id:
         :raises StorageError: If the storage operations fail.
-=======
->>>>>>> f234241e
         """