--- conflicted
+++ resolved
@@ -335,11 +335,7 @@
                 return results
         except mariadb.Error as e:
             self._conn.rollback()
-<<<<<<< HEAD
-            raise StorageError(str(e)) from e
-        except msgpack.exceptions.UnpackException:
-            self._conn.rollback()
-            raise
+            raise StorageError(str(e)) from e
 
     @override
     def create_driver_data(self, driver_id: core.DriverId, data: core.Data) -> None:
@@ -391,6 +387,4 @@
                 self._conn.commit()
         except mariadb.Error as e:
             self._conn.rollback()
-=======
->>>>>>> f234241e
             raise StorageError(str(e)) from e