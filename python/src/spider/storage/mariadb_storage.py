"""MariaDB Storage module."""

from collections.abc import Sequence
from uuid import uuid4

import mariadb
import msgpack
from typing_extensions import override

from spider import core
from spider.core import get_state_str
from spider.storage.jdbc_url import JdbcParameters
from spider.storage.storage import Storage, StorageError

InsertJob = """
INSERT INTO
  `jobs` (`id`, `client_id`)
VALUES
  (?, ?)"""

InsertTask = """
INSERT INTO
  `tasks` (`id`, `job_id`, `func_name`, `state`, `timeout`, `max_retry`)
VALUES
  (?, ?, ?, ?, ?, ?)"""

InsertTaskInputOutput = """
INSERT INTO
  `task_inputs` (`task_id`, `position`, `type`, `output_task_id`, `output_task_position`)
VALUES
  (?, ?, ?, ?, ?)"""

InsertTaskInputData = """
INSERT INTO
  `task_inputs` (`task_id`, `position`, `type`, `data_id`)
VALUES
  (?, ?, ?, ?)"""

InsertTaskInputValue = """
INSERT INTO
  `task_inputs` (`task_id`, `position`, `type`, `value`)
VALUES
  (?, ?, ?, ?)"""

InsertTaskOutput = """
INSERT INTO
  `task_outputs` (`task_id`, `position`, `type`)
VALUES
  (?, ?, ?)"""

InsertTaskDependency = """
INSERT INTO
  `task_dependencies` (parent, child)
VALUES
  (?, ?)"""

InsertInputTask = """
INSERT INTO
  `input_tasks` (`job_id`, `task_id`, `position`)
VALUES
  (?, ?, ?)"""

InsertOutputTask = """
INSERT INTO
  `output_tasks` (`job_id`, `task_id`, `position`)
VALUES
  (?, ?, ?)"""


GetJobStatus = """
SELECT
  `state`
FROM
  `jobs`
WHERE
  `id` = ?"""

GetOutputTasks = """
SELECT
  `task_id`
FROM
  `output_tasks`
WHERE
  `job_id` = ?
ORDER BY
  `position`"""

GetTaskOutputs = """
SELECT
  `type`,
  `value`,
  `data_id`
FROM
  `task_outputs`
WHERE
  `task_id` = ?
ORDER BY
  `position`"""

InsertData = """
INSERT INTO
  `data` (`id`, `value`, `hard_locality`)
VALUES
  (?, ?, ?)"""

InsertDataLocality = """
INSERT INTO
  `data_locality` (`id`, `address`)
VALUES
  (?, ?)"""

InsertDataRefDriver = """
INSERT INTO
  `data_ref_driver` (`id`, `driver_id`)
VALUES
  (?, ?)"""

GetData = """
SELECT
  `value`,
  `hard_locality`
FROM
  `data`
WHERE
  `id` = ?"""

GetDataLocality = """
SELECT
  `address`
FROM
  `data_locality`
WHERE
  `id` = ?"""

InsertDriver = """
INSERT INTO
  `drivers` (`id`)
VALUES
  (?)"""


class MariaDBStorage(Storage):
    """MariaDB Storage class."""

    def __init__(self, params: JdbcParameters) -> None:
        """
        Connects to the MariaDB database.
        :param params: The JDBC parameters for connecting to the database.
        :raises StorageError: If the connection to the database fails.
        """
        try:
            self._conn = mariadb.connect(
                host=params.host,
                port=params.port,
                user=params.user,
                password=params.password,
                database=params.database,
            )
        except mariadb.Error as e:
            raise StorageError(str(e)) from e

    @override
    def submit_jobs(
        self, driver_id: core.DriverId, task_graphs: Sequence[core.TaskGraph]
    ) -> Sequence[core.Job]:
        if not task_graphs:
            return []
        try:
            job_ids = [uuid4() for _ in task_graphs]
            with self._conn.cursor() as cursor:
                cursor.executemany(
                    InsertJob, [(job_id.bytes, driver_id.bytes) for job_id in job_ids]
                )
                cursor.executemany(
                    InsertTask,
                    [
                        (
                            task.task_id.bytes,
                            job_id.bytes,
                            task.function_name,
                            get_state_str(task.state),
                            task.timeout,
                            task.max_retries,
                        )
                        for job_id, task_graph in zip(job_ids, task_graphs, strict=True)
                        for task in task_graph.tasks.values()
                    ],
                )
                dep_params = [
                    (parent.bytes, child.bytes)
                    for task_graph in task_graphs
                    for parent, child in task_graph.dependencies
                ]
                if dep_params:
                    cursor.executemany(
                        InsertTaskDependency,
                        dep_params,
                    )
                cursor.executemany(
                    InsertInputTask,
                    [
                        (job_id.bytes, task_id.bytes, position)
                        for job_id, task_graph in zip(job_ids, task_graphs, strict=True)
                        for position, task_id in enumerate(task_graph.input_tasks)
                    ],
                )
                cursor.executemany(
                    InsertOutputTask,
                    [
                        (job_id.bytes, task_id.bytes, position)
                        for job_id, task_graph in zip(job_ids, task_graphs, strict=True)
                        for position, task_id in enumerate(task_graph.output_tasks)
                    ],
                )
                cursor.executemany(
                    InsertTaskOutput,
                    [
                        (task.task_id.bytes, position, task_output.type)
                        for task_graph in task_graphs
                        for task in task_graph.tasks.values()
                        for position, task_output in enumerate(task.task_outputs)
                    ],
                )
                input_data_params = [
                    (
                        task.task_id.bytes,
                        position,
                        task_input.type,
                        task_input.value.id.bytes
                        if isinstance(task_input.value, core.Data)
                        else task_input.value.bytes,
                    )
                    for task_graph in task_graphs
                    for task in task_graph.tasks.values()
                    for position, task_input in enumerate(task.task_inputs)
                    if isinstance(task_input.value, core.TaskInputData)
                ]
                if input_data_params:
                    cursor.executemany(
                        InsertTaskInputData,
                        input_data_params,
                    )
                input_value_params = [
                    (task.task_id.bytes, position, task_input.type, task_input.value)
                    for task_graph in task_graphs
                    for task in task_graph.tasks.values()
                    for position, task_input in enumerate(task.task_inputs)
                    if isinstance(task_input.value, core.TaskInputValue)
                ]
                if input_value_params:
                    cursor.executemany(
                        InsertTaskInputValue,
                        input_value_params,
                    )
                input_output_params = [
                    (
                        task.task_id.bytes,
                        position,
                        task_input.type,
                        task_input.value.task_id.bytes,
                        task_input.value.position,
                    )
                    for task_graph in task_graphs
                    for task in task_graph.tasks.values()
                    for position, task_input in enumerate(task.task_inputs)
                    if isinstance(task_input.value, core.TaskInputOutput)
                ]
                if input_output_params:
                    cursor.executemany(
                        InsertTaskInputOutput,
                        input_output_params,
                    )
                self._conn.commit()
                return [core.Job(job_id) for job_id in job_ids]
        except mariadb.Error as e:
            self._conn.rollback()
            raise StorageError(str(e)) from e

    @override
    def get_job_status(self, job: core.Job) -> core.JobStatus:
        try:
            with self._conn.cursor() as cursor:
                cursor.execute(GetJobStatus, (job.job_id.bytes,))
                row = cursor.fetchone()
                if row is None:
                    msg = f"No job found with id {job.job_id}"
                    raise StorageError(msg)
                status_str = row[0]
                match status_str:
                    case "running":
                        status = core.JobStatus.Running
                    case "success":
                        status = core.JobStatus.Succeeded
                    case "fail":
                        status = core.JobStatus.Failed
                    case "cancel":
                        status = core.JobStatus.Cancelled
                    case _:
                        msg = "Unknown job status"
                        raise StorageError(msg)
                self._conn.commit()
                return status
        except mariadb.Error as e:
            self._conn.rollback()
            raise StorageError(str(e)) from e

    @override
    def get_job_results(self, job: core.Job) -> list[core.TaskOutput] | None:
        try:
            with self._conn.cursor() as cursor:
                cursor.execute(GetOutputTasks, (job.job_id.bytes,))
                task_ids = [task_id for (task_id,) in cursor.fetchall()]

                results = []
                for task_id in task_ids:
                    cursor.execute(GetTaskOutputs, (task_id,))
                    for output_type, value, data_id in cursor.fetchall():
                        if value is not None:
                            results.append(
                                core.TaskOutput(
                                    type=output_type,
                                    value=core.TaskOutputValue(msgpack.unpackb(value)),
                                )
                            )
<<<<<<< HEAD
                        if data_id is not None:
                            data = self.get_data(core.DataId(data_id))
=======
                        elif data_id is not None:
>>>>>>> 2eb9a096
                            results.append(
                                core.TaskOutput(
                                    type=output_type,
                                    value=data,
                                )
                            )
                        else:
                            return None
                self._conn.commit()
                return results
        except mariadb.Error as e:
            self._conn.rollback()
            raise StorageError(str(e)) from e
        except msgpack.exceptions.UnpackException:
            self._conn.rollback()
            raise

    @override
    def create_driver_data(self, driver_id: core.DriverId, data: core.Data) -> None:
        try:
            with self._conn.cursor() as cursor:
                cursor.execute(
                    InsertData,
                    (data.id.bytes, data.value, data.hard_locality),
                )
                if data.localities:
                    cursor.executemany(
                        InsertDataLocality,
                        [(data.id.bytes, locality.address) for locality in data.localities],
                    )
                cursor.execute(
                    InsertDataRefDriver,
                    (data.id.bytes, driver_id.bytes),
                )
                self._conn.commit()
        except mariadb.Error as e:
            self._conn.rollback()
            raise StorageError(str(e)) from e

    @override
    def get_data(self, data_id: core.DataId) -> core.Data:
        try:
            with self._conn.cursor() as cursor:
                cursor.execute(GetData, (data_id.bytes,))
                row = cursor.fetchone()
                if row is None:
                    msg = f"No data found with id {data_id}"
                    raise StorageError(msg)
                value, hard_locality = row
                data = core.Data(id=data_id, value=value, hard_locality=hard_locality)
                cursor.execute(GetDataLocality, (data_id.bytes,))
                for (address,) in cursor.fetchall():
                    data.localities.append(core.DataLocality(address))
                self._conn.commit()
                return data
        except mariadb.Error as e:
            self._conn.rollback()
            raise StorageError(str(e)) from e

    @override
    def create_driver(self, driver_id: core.DriverId) -> None:
        try:
            with self._conn.cursor() as cursor:
                cursor.execute(InsertDriver, (driver_id.bytes,))
                self._conn.commit()
        except mariadb.Error as e:
            self._conn.rollback()
            raise StorageError(str(e)) from e<|MERGE_RESOLUTION|>--- conflicted
+++ resolved
@@ -322,12 +322,8 @@
                                     value=core.TaskOutputValue(msgpack.unpackb(value)),
                                 )
                             )
-<<<<<<< HEAD
-                        if data_id is not None:
+                        elif data_id is not None:
                             data = self.get_data(core.DataId(data_id))
-=======
-                        elif data_id is not None:
->>>>>>> 2eb9a096
                             results.append(
                                 core.TaskOutput(
                                     type=output_type,
