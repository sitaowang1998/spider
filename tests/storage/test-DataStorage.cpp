--- conflicted
+++ resolved
@@ -57,11 +57,7 @@
     REQUIRE(spider::test::data_equal(data, result));
 
     // Set data persisted should succeed
-<<<<<<< HEAD
-    data.set_persisted(false);
-=======
     data.set_persisted(true);
->>>>>>> 027c835b
     REQUIRE(data_storage->set_data_persisted(*conn, data).success());
     // Get data should match
     REQUIRE(data_storage->get_data(*conn, data.get_id(), &result).success());
