--- conflicted
+++ resolved
@@ -42,34 +42,7 @@
 constexpr int cCmdArgParseErr = 1;
 constexpr int cJobFailed = 2;
 
-<<<<<<< HEAD
-}  // namespace
-
-// NOLINTNEXTLINE(bugprone-exception-escape)
-auto main(int argc, char** argv) -> int {
-    // NOLINTNEXTLINE(misc-include-cleaner)
-    spdlog::set_pattern("[%Y-%m-%d %H:%M:%S.%e] [%^%l%$] [spider.scheduler] %v");
-#ifndef NDEBUG
-    spdlog::set_level(spdlog::level::trace);
-#endif
-
-    boost::program_options::variables_map const args = parse_args(argc, argv);
-
-    std::string storage_url;
-    try {
-        if (!args.contains(std::string(spider::core::cStorageUrlOption))) {
-            spdlog::error("storage-url is required");
-            return cCmdArgParseErr;
-        }
-        storage_url = args[std::string(spider::core::cStorageUrlOption)].as<std::string>();
-    } catch (boost::bad_any_cast& e) {
-        return cCmdArgParseErr;
-    } catch (boost::program_options::error& e) {
-        return cCmdArgParseErr;
-    }
-=======
 constexpr int cBatchSize = 10;
->>>>>>> 31cd9542
 
 auto test_graph(spider::Driver& driver) -> int {
     spider::TaskGraph const left = driver.bind(&sum_test, &data_test, &data_test);
@@ -248,11 +221,11 @@
 
     std::string storage_url;
     try {
-        if (!args.contains("storage_url")) {
-            spdlog::error("storage_url is required");
+        if (!args.contains(std::string(spider::core::cStorageUrlOption))) {
+            spdlog::error("storage-url is required");
             return cCmdArgParseErr;
         }
-        storage_url = args["storage_url"].as<std::string>();
+        storage_url = args[std::string(spider::core::cStorageUrlOption)].as<std::string>();
     } catch (boost::bad_any_cast& e) {
         return cCmdArgParseErr;
     } catch (boost::program_options::error& e) {
