--- conflicted
+++ resolved
@@ -1,21 +1,14 @@
 """Utilities for the network port."""
 
 import socket
-
-AddrType = tuple[str, int]
 
 
 def _get_free_tcp_port() -> int:
     """:return: A free TCP port number."""
     with socket.socket(socket.AF_INET, socket.SOCK_STREAM) as s:
         s.bind(("127.0.0.1", 0))
-<<<<<<< HEAD
-        addr: AddrType = s.getsockname()
-        return addr[1]
-=======
         port: int = s.getsockname()[1]
         return port
->>>>>>> 890827ba
 
 
 g_scheduler_port = _get_free_tcp_port()