"""Integration test for the client_test C++ program."""

import subprocess
import time
from collections.abc import Generator
from pathlib import Path

import mysql.connector
import pytest

<<<<<<< HEAD
from .client import g_storage_url, SQLConnection
=======
from .client import (
    g_storage_url,
)
>>>>>>> 1177a7fd
from .utils import g_scheduler_port


def start_scheduler_workers(
    storage_url: str, scheduler_port: int
<<<<<<< HEAD
) -> tuple[subprocess.Popen[bytes], subprocess.Popen[bytes], subprocess.Popen[bytes]]:
    """
    Start the scheduler and two worker processes.
    :param storage_url:
    :param scheduler_port: The port for the scheduler to listen on.
    :return: scheduler_process, worker_process_0, worker_process_1
=======
) -> tuple[subprocess.Popen, subprocess.Popen, subprocess.Popen]:
    """
    Starts the scheduler and two worker processes.
    :param storage_url: The JDBC URL of the storage.
    :param scheduler_port: The port for the scheduler to listen on.
    :return: A tuple of the started processes:
      - The scheduler process.
      - The first worker process.
      - The second worker process.
>>>>>>> 1177a7fd
    """
    # Start the scheduler
    dir_path = Path(__file__).resolve().parent
    dir_path = dir_path / ".." / ".." / "src" / "spider"
    scheduler_cmds = [
        str(dir_path / "spider_scheduler"),
        "--host",
        "127.0.0.1",
        "--port",
        str(scheduler_port),
        "--storage_url",
        storage_url,
    ]
    scheduler_process = subprocess.Popen(scheduler_cmds)
    worker_cmds = [
        str(dir_path / "spider_worker"),
        "--host",
        "127.0.0.1",
        "--storage_url",
        storage_url,
        "--libs",
        "tests/libworker_test.so",
    ]
    worker_process_0 = subprocess.Popen(worker_cmds)
    worker_process_1 = subprocess.Popen(worker_cmds)
    return scheduler_process, worker_process_0, worker_process_1


@pytest.fixture(scope="class")
def scheduler_worker(
<<<<<<< HEAD
    storage: SQLConnection,
) -> Generator[None, None, None]:
    """
    Fixture to start the scheduler and two worker processes. Yields control to the test class,
    and then kills the processes after the test class is done.
    :return:
=======
    storage: Generator[mysql.connector.MySQLConnection, None, None],
) -> Generator[None, None, None]:
    """
    Fixture to start a scheduler process and two worker processes.
    Yields control to the test class after the scheduler and workers spawned and ensures the
    processes are killed after the tests session is complete.
    :return: A generator that yields control to the test class.
>>>>>>> 1177a7fd
    """
    _ = storage  # Avoid ARG001
    scheduler_process, worker_process_0, worker_process_1 = start_scheduler_workers(
        storage_url=g_storage_url, scheduler_port=g_scheduler_port
    )
    # Wait for 5 second to make sure the scheduler and worker are started
    time.sleep(5)
    yield
    scheduler_process.kill()
    worker_process_0.kill()
    worker_process_1.kill()


class TestClient:
<<<<<<< HEAD
    """Test class for the client_test C++ program."""

    @pytest.mark.usefixtures("scheduler_worker")
    def test_client(self) -> None:
        """
        Test the client_test C++ program and check for successful execution.
        :return: None
        """
=======
    """Wrapper class for running `client_test`."""

    @pytest.mark.usefixtures("scheduler_worker")
    def test_client(self) -> None:
        """Executes the `client_test` program and checks for successful execution."""
>>>>>>> 1177a7fd
        dir_path = Path(__file__).resolve().parent
        dir_path = dir_path / ".."
        client_cmds = [
            str(dir_path / "client_test"),
            "--storage_url",
            g_storage_url,
        ]
        p = subprocess.run(client_cmds, check=True, timeout=20)
        assert p.returncode == 0<|MERGE_RESOLUTION|>--- conflicted
+++ resolved
@@ -5,30 +5,15 @@
 from collections.abc import Generator
 from pathlib import Path
 
-import mysql.connector
 import pytest
 
-<<<<<<< HEAD
 from .client import g_storage_url, SQLConnection
-=======
-from .client import (
-    g_storage_url,
-)
->>>>>>> 1177a7fd
 from .utils import g_scheduler_port
 
 
 def start_scheduler_workers(
     storage_url: str, scheduler_port: int
-<<<<<<< HEAD
 ) -> tuple[subprocess.Popen[bytes], subprocess.Popen[bytes], subprocess.Popen[bytes]]:
-    """
-    Start the scheduler and two worker processes.
-    :param storage_url:
-    :param scheduler_port: The port for the scheduler to listen on.
-    :return: scheduler_process, worker_process_0, worker_process_1
-=======
-) -> tuple[subprocess.Popen, subprocess.Popen, subprocess.Popen]:
     """
     Starts the scheduler and two worker processes.
     :param storage_url: The JDBC URL of the storage.
@@ -37,7 +22,6 @@
       - The scheduler process.
       - The first worker process.
       - The second worker process.
->>>>>>> 1177a7fd
     """
     # Start the scheduler
     dir_path = Path(__file__).resolve().parent
@@ -68,22 +52,14 @@
 
 @pytest.fixture(scope="class")
 def scheduler_worker(
-<<<<<<< HEAD
     storage: SQLConnection,
-) -> Generator[None, None, None]:
-    """
-    Fixture to start the scheduler and two worker processes. Yields control to the test class,
-    and then kills the processes after the test class is done.
-    :return:
-=======
-    storage: Generator[mysql.connector.MySQLConnection, None, None],
 ) -> Generator[None, None, None]:
     """
     Fixture to start a scheduler process and two worker processes.
     Yields control to the test class after the scheduler and workers spawned and ensures the
     processes are killed after the tests session is complete.
+    :param storage: The storage connection.
     :return: A generator that yields control to the test class.
->>>>>>> 1177a7fd
     """
     _ = storage  # Avoid ARG001
     scheduler_process, worker_process_0, worker_process_1 = start_scheduler_workers(
@@ -98,22 +74,11 @@
 
 
 class TestClient:
-<<<<<<< HEAD
-    """Test class for the client_test C++ program."""
-
-    @pytest.mark.usefixtures("scheduler_worker")
-    def test_client(self) -> None:
-        """
-        Test the client_test C++ program and check for successful execution.
-        :return: None
-        """
-=======
     """Wrapper class for running `client_test`."""
 
     @pytest.mark.usefixtures("scheduler_worker")
     def test_client(self) -> None:
         """Executes the `client_test` program and checks for successful execution."""
->>>>>>> 1177a7fd
         dir_path = Path(__file__).resolve().parent
         dir_path = dir_path / ".."
         client_cmds = [
