import subprocess
import time
from pathlib import Path
from typing import Tuple

import pytest

from .client import (
    g_storage_url,
    storage,
)
from .utils import g_scheduler_port


def start_scheduler_workers(
    storage_url: str, scheduler_port: int
) -> Tuple[subprocess.Popen, subprocess.Popen, subprocess.Popen]:
    # Start the scheduler
    dir_path = Path(__file__).resolve().parent
    dir_path = dir_path / ".." / ".." / "src" / "spider"
    scheduler_cmds = [
        str(dir_path / "spider_scheduler"),
        "--host",
        "127.0.0.1",
        "--port",
        str(scheduler_port),
        "--storage-url",
        storage_url,
    ]
    scheduler_process = subprocess.Popen(scheduler_cmds)
    worker_cmds = [
        str(dir_path / "spider_worker"),
        "--host",
        "127.0.0.1",
        "--storage-url",
        storage_url,
        "--libs",
        "tests/libworker_test.so",
    ]
    worker_process_0 = subprocess.Popen(worker_cmds)
    worker_process_1 = subprocess.Popen(worker_cmds)
    return scheduler_process, worker_process_0, worker_process_1


@pytest.fixture(scope="class")
def scheduler_worker(storage):
    scheduler_process, worker_process_0, worker_process_1 = start_scheduler_workers(
        storage_url=g_storage_url, scheduler_port=g_scheduler_port
    )
    # Wait for 5 second to make sure the scheduler and worker are started
    time.sleep(5)
    yield
    scheduler_process.kill()
    worker_process_0.kill()
    worker_process_1.kill()


class TestClient:
    def test_client(self, scheduler_worker):
        dir_path = Path(__file__).resolve().parent
        dir_path = dir_path / ".."
        client_cmds = [
            str(dir_path / "client_test"),
<<<<<<< HEAD
            "--storage-url",
            storage_url,
=======
            "--storage_url",
            g_storage_url,
>>>>>>> 6b7e5ff0
        ]
        p = subprocess.run(client_cmds, timeout=20)
        assert p.returncode == 0<|MERGE_RESOLUTION|>--- conflicted
+++ resolved
@@ -61,13 +61,8 @@
         dir_path = dir_path / ".."
         client_cmds = [
             str(dir_path / "client_test"),
-<<<<<<< HEAD
             "--storage-url",
-            storage_url,
-=======
-            "--storage_url",
             g_storage_url,
->>>>>>> 6b7e5ff0
         ]
         p = subprocess.run(client_cmds, timeout=20)
         assert p.returncode == 0