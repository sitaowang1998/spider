"""Integration tests for the scheduler and worker processes."""

import subprocess
import time
import uuid
from collections.abc import Generator
from pathlib import Path

import msgpack
import pytest

from .client import (
    add_driver,
    add_driver_data,
    Data,
    Driver,
    g_storage_url,
    get_task_outputs,
    get_task_state,
    remove_data,
    remove_job,
    SQLConnection,
    submit_job,
    Task,
    TaskGraph,
    TaskInput,
    TaskOutput,
)
from .utils import g_scheduler_port


def start_scheduler_worker(
    storage_url: str, scheduler_port: int
) -> tuple[subprocess.Popen[bytes], subprocess.Popen[bytes]]:
    """
<<<<<<< HEAD
    Start a scheduler and a worker process.
    :param storage_url: JDBC storage URL
    :param scheduler_port: the port for the scheduler to listen on
    :return: scheduler_process, worker_process
=======
    Starts a scheduler and a worker process.
    :param storage_url: The JDBC URL of the storage
    :param scheduler_port: The port for the scheduler to listen on.
    :return: A tuple of the started processes:
      - The scheduler process.
      - The worker process.
>>>>>>> 56878b2c
    """
    # Start the scheduler
    dir_path = Path(__file__).resolve().parent
    dir_path = dir_path / ".." / ".." / "src" / "spider"
    scheduler_cmds = [
        str(dir_path / "spider_scheduler"),
        "--host",
        "127.0.0.1",
        "--port",
        str(scheduler_port),
        "--storage_url",
        storage_url,
    ]
    scheduler_process = subprocess.Popen(scheduler_cmds)
    worker_cmds = [
        str(dir_path / "spider_worker"),
        "--host",
        "127.0.0.1",
        "--storage_url",
        storage_url,
        "--libs",
        "tests/libworker_test.so",
    ]
    worker_process = subprocess.Popen(worker_cmds)
    return scheduler_process, worker_process


@pytest.fixture(scope="class")
def scheduler_worker(
    storage: SQLConnection,
) -> Generator[None, None, None]:
    """
<<<<<<< HEAD
    Fixture to start a scheduler and a worker process. Yields control to the test function.
    After the test function completes, it kills the scheduler and the worker process.
    :return:
=======
    Fixture to start qa scheduler process and a worker processes.
    Yields control to the test class after the scheduler and workers spawned and ensures the
    processes are killed after the tests session is complete.
    :param storage: The storage connection.
    :return: A generator that yields control to the test class.
>>>>>>> 56878b2c
    """
    _ = storage  # Avoid ARG001
    scheduler_process, worker_process = start_scheduler_worker(
        storage_url=g_storage_url, scheduler_port=g_scheduler_port
    )
    # Wait for 5 second to make sure the scheduler and worker are started
    time.sleep(5)
    yield
    scheduler_process.kill()
    worker_process.kill()


@pytest.fixture
def success_job(
    storage: SQLConnection,
) -> Generator[tuple[TaskGraph, Task, Task, Task], None, None]:
    """
<<<<<<< HEAD
    Fixture to create a job with two parent tasks and one child task. Yields the task graph and
    tasks. Cleans up the job after the test function completes.
    :param storage:
    :return:
=======
    Fixture to create a job with two parent tasks and one child task.
    Yields a tuple of task graph and three tasks.
    Ensures that the job is cleaned up the job after the test session completes.
    :param storage: The storage connection.
    :return: A tuple of the task graph and the three tasks.
>>>>>>> 56878b2c
    """
    parent_1 = Task(
        id=uuid.uuid4(),
        function_name="sum_test",
        inputs=[
            TaskInput(type="int", value=msgpack.packb(1)),
            TaskInput(type="int", value=msgpack.packb(2)),
        ],
        outputs=[TaskOutput(type="int")],
    )
    parent_2 = Task(
        id=uuid.uuid4(),
        function_name="sum_test",
        inputs=[
            TaskInput(type="int", value=msgpack.packb(3)),
            TaskInput(type="int", value=msgpack.packb(4)),
        ],
        outputs=[TaskOutput(type="int")],
    )
    child = Task(
        id=uuid.uuid4(),
        function_name="sum_test",
        inputs=[
            TaskInput(type="int", task_output=(parent_1.id, 0)),
            TaskInput(type="int", task_output=(parent_2.id, 0)),
        ],
        outputs=[TaskOutput(type="int")],
    )
    graph = TaskGraph(
        tasks={parent_1.id: parent_1, parent_2.id: parent_2, child.id: child},
        dependencies=[(parent_1.id, child.id), (parent_2.id, child.id)],
        id=uuid.uuid4(),
    )

    submit_job(storage, uuid.uuid4(), graph)
    assert (
        get_task_state(storage, parent_1.id) == "ready"
        or get_task_state(storage, parent_1.id) == "running"
        or get_task_state(storage, parent_1.id) == "success"
    )
    assert (
        get_task_state(storage, parent_2.id) == "ready"
        or get_task_state(storage, parent_2.id) == "running"
        or get_task_state(storage, parent_2.id) == "success"
    )
    assert (
        get_task_state(storage, child.id) == "pending"
        or get_task_state(storage, child.id) == "running"
        or get_task_state(storage, child.id) == "success"
    )
    print("success job task ids:", parent_1.id, parent_2.id, child.id)

    yield graph, parent_1, parent_2, child

    remove_job(storage, graph.id)


@pytest.fixture
def fail_job(
    storage: SQLConnection,
) -> Generator[Task, None, None]:
    """
    Fixture to create a job that will fail. The task will raise an error when executed.
<<<<<<< HEAD
    Yield the task. Cleanup the job after the test function completes.
    :param storage:
    :return:
=======
    Yields the task.
    Ensures that the job is cleaned up after the test session completes.
    :param storage: The storage connection.
    :return: A generator that yields the task that will fail.
>>>>>>> 56878b2c
    """
    task = Task(
        id=uuid.uuid4(),
        function_name="error_test",
        inputs=[TaskInput(type="int", value=msgpack.packb(1))],
        outputs=[TaskOutput(type="int")],
    )
    graph = TaskGraph(
        tasks={task.id: task},
        dependencies=[],
        id=uuid.uuid4(),
    )

    submit_job(storage, uuid.uuid4(), graph)
    print("fail job task id:", task.id)

    yield task

    remove_job(storage, graph.id)


@pytest.fixture
def data_job(
    storage: SQLConnection,
) -> Generator[Task, None, None]:
    """
<<<<<<< HEAD
    Fixture to create a job that uses data. Yields the task that uses data.
    Cleans up the job and data after the test function completes.
    :param storage:
    :return:
=======
    Fixture to create a data and a task that uses the data.
    Yields the task.
    Ensures that the job and data are cleaned up after the test completes.
    :param storage: The storage connection.
    :return: A generator that yields the task that uses data.
>>>>>>> 56878b2c
    """
    data = Data(
        id=uuid.uuid4(),
        value=msgpack.packb(2),
    )
    driver = Driver(id=uuid.uuid4())
    add_driver(storage, driver)
    add_driver_data(storage, driver, data)

    task = Task(
        id=uuid.uuid4(),
        function_name="data_test",
        inputs=[TaskInput(type="Data", data_id=data.id)],
        outputs=[TaskOutput(type="int")],
    )
    graph = TaskGraph(
        tasks={task.id: task},
        dependencies=[],
        id=uuid.uuid4(),
    )

    submit_job(storage, uuid.uuid4(), graph)
    print("data job task id:", task.id)

    yield task

    remove_job(storage, graph.id)
    remove_data(storage, data)


@pytest.fixture
def random_fail_job(
    storage: SQLConnection,
) -> Generator[Task, None, None]:
    """
    Fixture to create a job that randomly fails. The task will succeed after a few retries.
<<<<<<< HEAD
    Yields the task. Cleans up the job after the test function completes.
    :param storage:
    :return:
=======
    Yields the task.
    Ensures that the job is cleaned up after the test completes.
    :param storage: The storage connection.
    :return: A generator that yields the task that randomly fails.
>>>>>>> 56878b2c
    """
    data = Data(
        id=uuid.uuid4(),
        value=msgpack.packb(2),
    )
    driver = Driver(id=uuid.uuid4())
    add_driver(storage, driver)
    add_driver_data(storage, driver, data)

    task = Task(
        id=uuid.uuid4(),
        function_name="random_fail_test",
        inputs=[TaskInput(type="int", value=msgpack.packb(20))],
        outputs=[TaskOutput(type="int")],
        max_retries=5,
    )
    graph = TaskGraph(
        tasks={task.id: task},
        dependencies=[],
        id=uuid.uuid4(),
    )

    submit_job(storage, uuid.uuid4(), graph)
    print("random fail job task id:", task.id)

    yield task

    remove_job(storage, graph.id)
    remove_data(storage, data)


class TestSchedulerWorker:
<<<<<<< HEAD
    """Test class for the scheduler and worker integration tests."""
=======
    """Wrapper class for the scheduler and worker integration tests."""
>>>>>>> 56878b2c

    @pytest.mark.usefixtures("scheduler_worker")
    def test_job_success(
        self,
        storage: SQLConnection,
        success_job: tuple[TaskGraph, Task, Task, Task],
    ) -> None:
        """
<<<<<<< HEAD
        Test the successful execution of a job with two parent tasks and one child task.
        :param storage:
        :param success_job:
        :return: None
=======
        Tests the successful execution of a job with two parent tasks and one child task.
        :param storage:
        :param success_job:
>>>>>>> 56878b2c
        """
        graph, parent_1, parent_2, child = success_job
        # Wait for 2 seconds and check task state and output
        time.sleep(2)
        state = get_task_state(storage, parent_1.id)
        assert state == "success"
        outputs = get_task_outputs(storage, parent_1.id)
        assert len(outputs) == 1
        assert outputs[0].value == msgpack.packb(3)
        state = get_task_state(storage, parent_2.id)
        assert state == "success"
        outputs = get_task_outputs(storage, parent_2.id)
        assert len(outputs) == 1
        assert outputs[0].value == msgpack.packb(7)
        state = get_task_state(storage, child.id)
        assert state == "success"
        outputs = get_task_outputs(storage, child.id)
        assert len(outputs) == 1
        assert outputs[0].value == msgpack.packb(10)

    @pytest.mark.usefixtures("scheduler_worker")
    def test_job_failure(
        self,
        storage: SQLConnection,
        fail_job: Task,
    ) -> None:
        """
<<<<<<< HEAD
        Test the failure of a job that raise an error.
        :param storage:
        :param fail_job:
        :return: None
=======
        Tests the failure of a job that raise an error.
        :param storage:
        :param fail_job:
>>>>>>> 56878b2c
        """
        task = fail_job
        # Wait for 2 seconds and check task output
        time.sleep(2)
        state = get_task_state(storage, task.id)
        assert state == "fail"

    @pytest.mark.usefixtures("scheduler_worker")
    def test_data_job(
        self,
        storage: SQLConnection,
        data_job: Task,
    ) -> None:
        """
<<<<<<< HEAD
        Test the successful execution of a job that uses data.
        :param storage:
        :param data_job:
        :return: None
=======
        Tests the successful execution of a job that uses data.
        :param storage:
        :param data_job:
>>>>>>> 56878b2c
        """
        task = data_job
        # Wait for 2 seconds and check task output
        time.sleep(2)
        state = get_task_state(storage, task.id)
        assert state == "success"
        outputs = get_task_outputs(storage, task.id)
        assert len(outputs) == 1
        assert outputs[0].value == msgpack.packb(2)

    @pytest.mark.usefixtures("scheduler_worker")
    def test_random_fail_job(
        self,
        storage: SQLConnection,
        random_fail_job: Task,
    ) -> None:
        """
<<<<<<< HEAD
        Test the successful recovery and execution of a job that randomly fails.
        :param storage:
        :param random_fail_job:
        :return: None
=======
        Tests the successful recovery and execution of a job that randomly fails.
        :param storage:
        :param random_fail_job:
>>>>>>> 56878b2c
        """
        task = random_fail_job
        # Wait for 2 seconds and check task output
        time.sleep(2)
        state = get_task_state(storage, task.id)
        assert state == "success"<|MERGE_RESOLUTION|>--- conflicted
+++ resolved
@@ -33,19 +33,12 @@
     storage_url: str, scheduler_port: int
 ) -> tuple[subprocess.Popen[bytes], subprocess.Popen[bytes]]:
     """
-<<<<<<< HEAD
-    Start a scheduler and a worker process.
-    :param storage_url: JDBC storage URL
-    :param scheduler_port: the port for the scheduler to listen on
-    :return: scheduler_process, worker_process
-=======
     Starts a scheduler and a worker process.
     :param storage_url: The JDBC URL of the storage
     :param scheduler_port: The port for the scheduler to listen on.
     :return: A tuple of the started processes:
       - The scheduler process.
       - The worker process.
->>>>>>> 56878b2c
     """
     # Start the scheduler
     dir_path = Path(__file__).resolve().parent
@@ -78,17 +71,11 @@
     storage: SQLConnection,
 ) -> Generator[None, None, None]:
     """
-<<<<<<< HEAD
-    Fixture to start a scheduler and a worker process. Yields control to the test function.
-    After the test function completes, it kills the scheduler and the worker process.
-    :return:
-=======
     Fixture to start qa scheduler process and a worker processes.
     Yields control to the test class after the scheduler and workers spawned and ensures the
     processes are killed after the tests session is complete.
     :param storage: The storage connection.
     :return: A generator that yields control to the test class.
->>>>>>> 56878b2c
     """
     _ = storage  # Avoid ARG001
     scheduler_process, worker_process = start_scheduler_worker(
@@ -106,18 +93,11 @@
     storage: SQLConnection,
 ) -> Generator[tuple[TaskGraph, Task, Task, Task], None, None]:
     """
-<<<<<<< HEAD
-    Fixture to create a job with two parent tasks and one child task. Yields the task graph and
-    tasks. Cleans up the job after the test function completes.
-    :param storage:
-    :return:
-=======
     Fixture to create a job with two parent tasks and one child task.
     Yields a tuple of task graph and three tasks.
     Ensures that the job is cleaned up the job after the test session completes.
     :param storage: The storage connection.
     :return: A tuple of the task graph and the three tasks.
->>>>>>> 56878b2c
     """
     parent_1 = Task(
         id=uuid.uuid4(),
@@ -181,16 +161,10 @@
 ) -> Generator[Task, None, None]:
     """
     Fixture to create a job that will fail. The task will raise an error when executed.
-<<<<<<< HEAD
-    Yield the task. Cleanup the job after the test function completes.
-    :param storage:
-    :return:
-=======
     Yields the task.
     Ensures that the job is cleaned up after the test session completes.
     :param storage: The storage connection.
     :return: A generator that yields the task that will fail.
->>>>>>> 56878b2c
     """
     task = Task(
         id=uuid.uuid4(),
@@ -217,18 +191,11 @@
     storage: SQLConnection,
 ) -> Generator[Task, None, None]:
     """
-<<<<<<< HEAD
-    Fixture to create a job that uses data. Yields the task that uses data.
-    Cleans up the job and data after the test function completes.
-    :param storage:
-    :return:
-=======
     Fixture to create a data and a task that uses the data.
     Yields the task.
     Ensures that the job and data are cleaned up after the test completes.
     :param storage: The storage connection.
     :return: A generator that yields the task that uses data.
->>>>>>> 56878b2c
     """
     data = Data(
         id=uuid.uuid4(),
@@ -265,16 +232,10 @@
 ) -> Generator[Task, None, None]:
     """
     Fixture to create a job that randomly fails. The task will succeed after a few retries.
-<<<<<<< HEAD
-    Yields the task. Cleans up the job after the test function completes.
-    :param storage:
-    :return:
-=======
     Yields the task.
     Ensures that the job is cleaned up after the test completes.
     :param storage: The storage connection.
     :return: A generator that yields the task that randomly fails.
->>>>>>> 56878b2c
     """
     data = Data(
         id=uuid.uuid4(),
@@ -307,11 +268,7 @@
 
 
 class TestSchedulerWorker:
-<<<<<<< HEAD
-    """Test class for the scheduler and worker integration tests."""
-=======
     """Wrapper class for the scheduler and worker integration tests."""
->>>>>>> 56878b2c
 
     @pytest.mark.usefixtures("scheduler_worker")
     def test_job_success(
@@ -320,16 +277,9 @@
         success_job: tuple[TaskGraph, Task, Task, Task],
     ) -> None:
         """
-<<<<<<< HEAD
-        Test the successful execution of a job with two parent tasks and one child task.
-        :param storage:
-        :param success_job:
-        :return: None
-=======
         Tests the successful execution of a job with two parent tasks and one child task.
         :param storage:
         :param success_job:
->>>>>>> 56878b2c
         """
         graph, parent_1, parent_2, child = success_job
         # Wait for 2 seconds and check task state and output
@@ -357,16 +307,9 @@
         fail_job: Task,
     ) -> None:
         """
-<<<<<<< HEAD
-        Test the failure of a job that raise an error.
-        :param storage:
-        :param fail_job:
-        :return: None
-=======
         Tests the failure of a job that raise an error.
         :param storage:
         :param fail_job:
->>>>>>> 56878b2c
         """
         task = fail_job
         # Wait for 2 seconds and check task output
@@ -381,16 +324,9 @@
         data_job: Task,
     ) -> None:
         """
-<<<<<<< HEAD
-        Test the successful execution of a job that uses data.
-        :param storage:
-        :param data_job:
-        :return: None
-=======
         Tests the successful execution of a job that uses data.
         :param storage:
         :param data_job:
->>>>>>> 56878b2c
         """
         task = data_job
         # Wait for 2 seconds and check task output
@@ -408,16 +344,9 @@
         random_fail_job: Task,
     ) -> None:
         """
-<<<<<<< HEAD
-        Test the successful recovery and execution of a job that randomly fails.
-        :param storage:
-        :param random_fail_job:
-        :return: None
-=======
         Tests the successful recovery and execution of a job that randomly fails.
         :param storage:
         :param random_fail_job:
->>>>>>> 56878b2c
         """
         task = random_fail_job
         # Wait for 2 seconds and check task output
