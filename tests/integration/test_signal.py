--- conflicted
+++ resolved
@@ -40,13 +40,6 @@
     storage_url: str, scheduler_port: int, lib: str
 ) -> tuple[subprocess.Popen[bytes], subprocess.Popen[bytes]]:
     """
-<<<<<<< HEAD
-    Create a scheduler and a worker process.
-    :param storage_url: JDB storage URL.
-    :param scheduler_port: the port for the scheduler to listen on.
-    :param lib: Library to load in the worker.
-    :return: scheduler and worker processes.
-=======
     Creates a scheduler and a worker process.
     :param storage_url: The JDBC URL of the storage.
     :param scheduler_port: The port for the scheduler to listen on.
@@ -54,7 +47,6 @@
     :return: A tuple of the started processes:
       - The scheduler process.
       - The worker process.
->>>>>>> 56878b2c
     """
     root_dir = Path(__file__).resolve().parents[2]
     bin_dir = root_dir / "src" / "spider"
@@ -92,16 +84,11 @@
     storage: SQLConnection,
 ) -> Generator[tuple[subprocess.Popen[bytes], subprocess.Popen[bytes]], None, None]:
     """
-<<<<<<< HEAD
-    Fixture to start a scheduler and a worker process for testing signal handling.
-    :return:
-=======
     Fixture to start a scheduler and a worker process.
     Yields the scheduler and worker processes.
     Ensures that the processes are cleaned up after the test.
     :param storage: The storage connection.
     :return: A generator yielding the scheduler and worker processes.
->>>>>>> 56878b2c
     """
     _ = storage  # Avoid ARG001
     scheduler_process, worker_process = start_scheduler_worker(
@@ -115,11 +102,7 @@
 
 
 class TestWorkerSignal:
-<<<<<<< HEAD
-    """Test cases for worker signal handling."""
-=======
     """Wrapper class for worker signal handling tests."""
->>>>>>> 56878b2c
 
     def test_task_signal(
         self,
@@ -127,17 +110,6 @@
         scheduler_worker_signal: tuple[subprocess.Popen[bytes], subprocess.Popen[bytes]],
     ) -> None:
         """
-<<<<<<< HEAD
-        Test that worker propagates the SIGTERM signal to the task executor.
-        Submit a task that checks whether the task executor receives the SIGTERM signal.
-        The task should return the SIGTERM signal number as the output.
-        Later task should not be executed.
-        Worker should exit with SIGTERM.
-
-        :param storage:
-        :param scheduler_worker_signal:
-        :return: None
-=======
         Tests that worker propagates the `SIGTERM` signal to the task executor.
         Submits a task which checks whether the task executor receives the `SIGTERM` signal.
         The task should return the `SIGTERM` signal number as the output.
@@ -146,7 +118,6 @@
 
         :param storage:
         :param scheduler_worker_signal:
->>>>>>> 56878b2c
         """
         _, worker_process = scheduler_worker_signal
 
@@ -216,21 +187,13 @@
         scheduler_worker_signal: tuple[subprocess.Popen[bytes], subprocess.Popen[bytes]],
     ) -> None:
         """
-<<<<<<< HEAD
-        Test that worker propagates the SIGTERM signal to the task executor.
-=======
         Tests that worker propagates the SIGTERM signal to the task executor.
->>>>>>> 56878b2c
         Task executor exits immediately after receiving the signal.
         The running task should be marked as failed.
         The worker should exit with SIGTERM.
 
         :param storage:
         :param scheduler_worker_signal:
-<<<<<<< HEAD
-        :return: None
-=======
->>>>>>> 56878b2c
         """
         _, worker_process = scheduler_worker_signal
 
