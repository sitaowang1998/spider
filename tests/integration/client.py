--- conflicted
+++ resolved
@@ -200,11 +200,7 @@
         (task_id.bytes,),
     )
     outputs = []
-<<<<<<< HEAD
-    rows = cast("list[tuple[str, str | None, bytes | None]]", cursor.fetchall())
-=======
     rows = cast("list[tuple[str, bytes | None, bytes | None]]", cursor.fetchall())
->>>>>>> 890827ba
     for output_type, value, data_id in rows:
         if value is not None:
             outputs.append(TaskOutput(type=output_type, value=value))
