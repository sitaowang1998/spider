CREATE TABLE IF NOT EXISTS `drivers`
(
    `id`        BINARY(16) NOT NULL,
    `heartbeat` TIMESTAMP  NOT NULL DEFAULT CURRENT_TIMESTAMP ON UPDATE CURRENT_TIMESTAMP,
    PRIMARY KEY (`id`)
);
CREATE TABLE IF NOT EXISTS `schedulers`
(
    `id`      BINARY(16)                        NOT NULL,
    `address` VARCHAR(40)                       NOT NULL,
    `port`    INT UNSIGNED                      NOT NULL,
    CONSTRAINT `scheduler_driver_id` FOREIGN KEY (`id`) REFERENCES `drivers` (`id`) ON UPDATE NO ACTION ON DELETE CASCADE,
    PRIMARY KEY (`id`)
);
CREATE TABLE IF NOT EXISTS jobs
(
    `id`            BINARY(16) NOT NULL,
    `client_id`     BINARY(16) NOT NULL,
    `creation_time` TIMESTAMP  NOT NULL DEFAULT CURRENT_TIMESTAMP ON UPDATE CURRENT_TIMESTAMP,
    `state`         ENUM ('running', 'success', 'fail', 'cancel') NOT NULL DEFAULT 'running',
    KEY (`client_id`) USING BTREE,
    INDEX idx_jobs_creation_time (`creation_time`),
    INDEX idx_jobs_state (`state`),
    PRIMARY KEY (`id`)
);
CREATE TABLE IF NOT EXISTS tasks
(
    `id`          BINARY(16)                                                        NOT NULL,
    `job_id`      BINARY(16)                                                        NOT NULL,
    `func_name`   VARCHAR(64)                                                       NOT NULL,
<<<<<<< HEAD
    `language`    ENUM('cpp', 'python', 'java')                                     NOT NULL,
=======
    `language`    ENUM('cpp', 'python')                                             NOT NULL,
>>>>>>> 662be2fc
    `state`       ENUM ('pending', 'ready', 'running', 'success', 'cancel', 'fail') NOT NULL,
    `timeout`     FLOAT,
    `max_retry`   INT UNSIGNED DEFAULT 0,
    `retry`       INT UNSIGNED DEFAULT 0,
    `instance_id` BINARY(16),
    CONSTRAINT `task_job_id` FOREIGN KEY (`job_id`) REFERENCES `jobs` (`id`) ON UPDATE NO ACTION ON DELETE CASCADE,
    PRIMARY KEY (`id`)
);
CREATE TABLE IF NOT EXISTS input_tasks
(
    `job_id`   BINARY(16)   NOT NULL,
    `task_id`  BINARY(16)   NOT NULL,
    `position` INT UNSIGNED NOT NULL,
    CONSTRAINT `input_task_job_id` FOREIGN KEY (`job_id`) REFERENCES `jobs` (`id`) ON UPDATE NO ACTION ON DELETE CASCADE,
    CONSTRAINT `input_task_task_id` FOREIGN KEY (`task_id`) REFERENCES `tasks` (`id`) ON UPDATE NO ACTION ON DELETE CASCADE,
    INDEX (`job_id`, `position`),
    PRIMARY KEY (`task_id`)
);
CREATE TABLE IF NOT EXISTS output_tasks
(
    `job_id`   BINARY(16)   NOT NULL,
    `task_id`  BINARY(16)   NOT NULL,
    `position` INT UNSIGNED NOT NULL,
    CONSTRAINT `output_task_job_id` FOREIGN KEY (`job_id`) REFERENCES `jobs` (`id`) ON UPDATE NO ACTION ON DELETE CASCADE,
    CONSTRAINT `output_task_task_id` FOREIGN KEY (`task_id`) REFERENCES `tasks` (`id`) ON UPDATE NO ACTION ON DELETE CASCADE,
    INDEX (`job_id`, `position`),
    PRIMARY KEY (`task_id`)
);
CREATE TABLE IF NOT EXISTS `data`
(
    `id`            BINARY(16)     NOT NULL,
    `value`         VARBINARY(999) NOT NULL,
    `hard_locality` BOOL DEFAULT FALSE,
    `persisted`     BOOL DEFAULT FALSE,
    PRIMARY KEY (`id`)
);
CREATE TABLE IF NOT EXISTS `task_outputs`
(
    `task_id`  BINARY(16)   NOT NULL,
    `position` INT UNSIGNED NOT NULL,
    `type`     VARCHAR(999)  NOT NULL,
    `value`    VARBINARY(999),
    `data_id`  BINARY(16),
    CONSTRAINT `output_task_id` FOREIGN KEY (`task_id`) REFERENCES `tasks` (`id`) ON UPDATE NO ACTION ON DELETE CASCADE,
    CONSTRAINT `output_data_id` FOREIGN KEY (`data_id`) REFERENCES `data` (`id`) ON UPDATE NO ACTION ON DELETE NO ACTION,
    PRIMARY KEY (`task_id`, `position`)
);
CREATE TABLE IF NOT EXISTS `task_inputs`
(
    `task_id`              BINARY(16)   NOT NULL,
    `position`             INT UNSIGNED NOT NULL,
    `type`                 VARCHAR(999)  NOT NULL,
    `output_task_id`       BINARY(16),
    `output_task_position` INT UNSIGNED,
    `value`                VARBINARY(999), -- Use VARBINARY for all types of values
    `data_id`              BINARY(16),
    CONSTRAINT `input_task_id` FOREIGN KEY (`task_id`) REFERENCES `tasks` (`id`) ON UPDATE NO ACTION ON DELETE CASCADE,
    CONSTRAINT `input_task_output_match` FOREIGN KEY (`output_task_id`, `output_task_position`) REFERENCES task_outputs (`task_id`, `position`) ON UPDATE NO ACTION ON DELETE SET NULL,
    CONSTRAINT `input_data_id` FOREIGN KEY (`data_id`) REFERENCES `data` (`id`) ON UPDATE NO ACTION ON DELETE NO ACTION,
    PRIMARY KEY (`task_id`, `position`)
);

CREATE TABLE IF NOT EXISTS `task_dependencies`
(
    `parent` BINARY(16) NOT NULL,
    `child`  BINARY(16) NOT NULL,
    KEY (`parent`) USING BTREE,
    KEY (`child`) USING BTREE,
    CONSTRAINT `task_dep_parent` FOREIGN KEY (`parent`) REFERENCES `tasks` (`id`) ON UPDATE NO ACTION ON DELETE CASCADE,
    CONSTRAINT `task_dep_child` FOREIGN KEY (`child`) REFERENCES `tasks` (`id`) ON UPDATE NO ACTION ON DELETE CASCADE
);
CREATE TABLE IF NOT EXISTS `task_instances`
(
    `id`         BINARY(16) NOT NULL,
    `task_id`    BINARY(16) NOT NULL,
    `start_time` TIMESTAMP  NOT NULL DEFAULT CURRENT_TIMESTAMP ON UPDATE CURRENT_TIMESTAMP,
    CONSTRAINT `instance_task_id` FOREIGN KEY (`task_id`) REFERENCES `tasks` (`id`) ON UPDATE NO ACTION ON DELETE CASCADE,
    PRIMARY KEY (`id`)
);
CREATE TABLE IF NOT EXISTS `scheduler_leases`
(
    `scheduler_id` BINARY(16) NOT NULL,
    `task_id`      BINARY(16) NOT NULL,
    `lease_time`   TIMESTAMP  NOT NULL DEFAULT CURRENT_TIMESTAMP ON UPDATE CURRENT_TIMESTAMP,
    CONSTRAINT `lease_scheduler_id` FOREIGN KEY (`scheduler_id`) REFERENCES `schedulers` (`id`) ON UPDATE NO ACTION ON DELETE CASCADE,
    CONSTRAINT `lease_task_id` FOREIGN KEY (`task_id`) REFERENCES `tasks` (`id`) ON UPDATE NO ACTION ON DELETE CASCADE,
    INDEX (`scheduler_id`),
    PRIMARY KEY (`scheduler_id`, `task_id`)
);
CREATE TABLE IF NOT EXISTS `data_locality`
(
    `id`      BINARY(16)  NOT NULL,
    `address` VARCHAR(40) NOT NULL,
    KEY (`id`) USING BTREE,
    CONSTRAINT `locality_data_id` FOREIGN KEY (`id`) REFERENCES `data` (`id`) ON UPDATE NO ACTION ON DELETE CASCADE
);
CREATE TABLE IF NOT EXISTS `data_ref_driver`
(
    `id`        BINARY(16) NOT NULL,
    `driver_id` BINARY(16) NOT NULL,
    KEY (`id`) USING BTREE,
    KEY (`driver_id`) USING BTREE,
    CONSTRAINT `data_driver_ref_id` FOREIGN KEY (`id`) REFERENCES `data` (`id`) ON UPDATE NO ACTION ON DELETE CASCADE,
    CONSTRAINT `data_ref_driver_id` FOREIGN KEY (`driver_id`) REFERENCES `drivers` (`id`) ON UPDATE NO ACTION ON DELETE CASCADE
);
CREATE TABLE IF NOT EXISTS `data_ref_task`
(
    `id`      BINARY(16) NOT NULL,
    `task_id` BINARY(16) NOT NULL,
    KEY (`id`) USING BTREE,
    KEY (`task_id`) USING BTREE,
    CONSTRAINT `data_task_ref_id` FOREIGN KEY (`id`) REFERENCES `data` (`id`) ON UPDATE NO ACTION ON DELETE CASCADE,
    CONSTRAINT `data_ref_task_id` FOREIGN KEY (`task_id`) REFERENCES `tasks` (`id`) ON UPDATE NO ACTION ON DELETE CASCADE
);
CREATE TABLE IF NOT EXISTS `client_kv_data`
(
    `kv_key`    VARCHAR(64)    NOT NULL,
    `value`     VARBINARY(999) NOT NULL,
    `client_id` BINARY(16)     NOT NULL,
    PRIMARY KEY (`client_id`, `kv_key`)
);
CREATE TABLE IF NOT EXISTS `task_kv_data`
(
    `kv_key`  VARCHAR(64)    NOT NULL,
    `value`   VARBINARY(999) NOT NULL,
    `task_id` BINARY(16)     NOT NULL,
    PRIMARY KEY (`task_id`, `kv_key`),
    CONSTRAINT `kv_data_task_id` FOREIGN KEY (`task_id`) REFERENCES `tasks` (`id`) ON UPDATE NO ACTION ON DELETE CASCADE
);<|MERGE_RESOLUTION|>--- conflicted
+++ resolved
@@ -28,11 +28,7 @@
     `id`          BINARY(16)                                                        NOT NULL,
     `job_id`      BINARY(16)                                                        NOT NULL,
     `func_name`   VARCHAR(64)                                                       NOT NULL,
-<<<<<<< HEAD
-    `language`    ENUM('cpp', 'python', 'java')                                     NOT NULL,
-=======
     `language`    ENUM('cpp', 'python')                                             NOT NULL,
->>>>>>> 662be2fc
     `state`       ENUM ('pending', 'ready', 'running', 'success', 'cancel', 'fail') NOT NULL,
     `timeout`     FLOAT,
     `max_retry`   INT UNSIGNED DEFAULT 0,
