--- conflicted
+++ resolved
@@ -20,16 +20,11 @@
   G_TEST_DIR: "{{.ROOT_DIR}}/tests"
   G_EXAMPLES_DIR: "{{.ROOT_DIR}}/examples"
 
-<<<<<<< HEAD
-  G_DEPS_MAX_PARALLELISM_PER_TASK: >-
-    {{default "" (env "SPIDER_DEPS_MAX_PARALLELISM_PER_TASK")}}
-=======
   # Build parameters
   # NOTE: Defaulting to an empty string is safe since CMake ignores an empty string.
   G_DEP_BUILD_PARALLELISM: >-
     {{default "" (env "SPIDER_DEP_BUILD_PARALLELISM")}}
 
->>>>>>> 369e9f1b
   G_DEPS_DIR: "{{.G_BUILD_DIR}}/deps"
   # These should be kept in-sync with its usage in CMakeLists.txt
   G_DEPS_CMAKE_SETTINGS_DIR: "{{.G_DEPS_DIR}}/cmake-settings"
