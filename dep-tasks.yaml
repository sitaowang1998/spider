--- conflicted
+++ resolved
@@ -147,13 +147,9 @@
           CMAKE_GEN_ARGS:
             - "-DCMAKE_POSITION_INDEPENDENT_CODE=ON"
             - "-DMSGPACK_BUILD_TESTS=OFF"
-<<<<<<< HEAD
             - "-C {{.G_DEPS_CMAKE_SETTINGS_DIR}}/Boost.cmake"
             - "-DCMAKE_POLICY_DEFAULT_CMP0074=NEW"
-=======
-            - "-C {{.G_DEPS_CMAKE_SETTINGS_DIR}}/boost.cmake"
           JOBS: "{{.G_DEP_BUILD_PARALLELISM}}"
->>>>>>> a74523da
 
   install-boost:
     internal: true
@@ -172,4 +168,5 @@
             - "process"
             - "program_options"
             - "regex"
-            - "system"+            - "system"
+          JOBS: "{{.G_DEP_BUILD_PARALLELISM}}"