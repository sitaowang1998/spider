version: "3"

vars:
  G_SCRIPT_DIR: "{{.ROOT_DIR}}/tools/scripts"

  G_ABSEIL_LIB_NAME: "absl"
  G_ABSEIL_WORK_DIR: "{{.G_DEPS_DIR}}/{{.G_ABSEIL_LIB_NAME}}"
  G_CATCH2_LIB_NAME: "Catch2"
  G_CATCH2_WORK_DIR: "{{.G_DEPS_DIR}}/{{.G_CATCH2_LIB_NAME}}"
  G_OUTCOME_LIB_NAME: "outcome"
  G_OUTCOME_WORK_DIR: "{{.G_DEPS_DIR}}/{{.G_OUTCOME_LIB_NAME}}"
  G_QUICKCPPLIB_LIB_NAME: "quickcpplib"
  G_QUICKCPPLIB_WORK_DIR: "{{.G_DEPS_DIR}}/{{.G_QUICKCPPLIB_LIB_NAME}}"
  G_YSTDLIB_LIB_NAME: "ystdlib"
  G_YSTDLIB_WORK_DIR: "{{.G_DEPS_DIR}}/{{.G_YSTDLIB_LIB_NAME}}"

tasks:

  lib_install:
    deps: ["lib_install_mac", "lib_install_linux"]

  lib_install_mac:
    internal: true
    platforms: ["darwin"]
    dir: "{{.G_SCRIPT_DIR}}/lib_install/macOS"
    cmds:
      - "./install-lib.sh"
      - task: "dep_install"

  lib_install_linux:
    internal: true
    platforms: ["linux"]
    dir: "{{.G_SCRIPT_DIR}}/lib_install/linux"
    cmds:
      - "./install-lib.sh"
      - task: "dep_install"

  dep_install:
    cmds:
<<<<<<< HEAD
      - task: "install-all-init"
      - task: "install-all-run"
      - task: "install-all-finish"

  install-all-init:
    internal: true
    cmds:
      - "rm -rf {{.G_DEPS_CMAKE_SETTINGS_DIR}}"
      - "mkdir -p {{.G_DEPS_CMAKE_SETTINGS_DIR}}"
=======
      - task: ":utils:cmake:install-deps-and-generate-settings"
        vars:
          CMAKE_SETTINGS_DIR: "{{.G_DEPS_CMAKE_SETTINGS_DIR}}"
          DEP_TASK: "deps:install-all-run"
>>>>>>> 4830d266

  install-all-run:
    internal: true
    deps:
      - task: "install-abseil"
      - task: "install-Catch2"
      - task: "install-outcome"
      - task: "download-ystdlib"

<<<<<<< HEAD
  install-all-finish:
    internal: true
    cmds:
      - >-
        for file in {{.G_DEPS_CMAKE_SETTINGS_DIR}}/*.cmake; do
          if [ "$file" != "{{.G_DEPS_CMAKE_SETTINGS_FILE}}" ]; then
            echo "include(\"$file\")" >> "{{.G_DEPS_CMAKE_SETTINGS_FILE}}";
          fi
        done

  add-package-root-to-cmake-settings:
    internal: true
    requires:
      vars:
        - "NAME"
        - "INSTALL_PREFIX"
    cmds:
      - >-
        echo "set(
          {{.NAME}}_ROOT
          \"{{.INSTALL_PREFIX}}\"
          CACHE PATH
          \"Path to {{.NAME}} settings\"
        )" >> "{{.G_DEPS_CMAKE_SETTINGS_DIR}}/{{.NAME}}.cmake"

=======
>>>>>>> 4830d266
  install-abseil:
    internal: true
    run: "once"
    cmds:
      - task: ":utils:cmake:install-remote-tar"
        vars:
<<<<<<< HEAD
          NAME: "{{.G_ABSEIL_LIB_NAME}}"
          WORK_DIR: "{{.G_ABSEIL_WORK_DIR}}"
          FILE_SHA256: "b396401fd29e2e679cace77867481d388c807671dc2acc602a0259eeb79b7811"
          URL: "https://github.com/abseil/abseil-cpp/archive/refs/tags/20250127.1.tar.gz"
          GEN_ARGS:
            - "-DCMAKE_POSITION_INDEPENDENT_CODE=ON"
      - task: "add-package-root-to-cmake-settings"
        vars:
          NAME: "{{.G_ABSEIL_LIB_NAME}}"
          INSTALL_PREFIX: "{{.G_ABSEIL_WORK_DIR}}/{{.G_ABSEIL_LIB_NAME}}-install"
=======
          NAME: "absl"
          WORK_DIR: "{{.G_DEPS_DIR}}/absl"
          FILE_SHA256: "b396401fd29e2e679cace77867481d388c807671dc2acc602a0259eeb79b7811"
          URL: "https://github.com/abseil/abseil-cpp/archive/refs/tags/20250127.1.tar.gz"
          CMAKE_SETTINGS_DIR: "{{.G_DEPS_CMAKE_SETTINGS_DIR}}"
          GEN_ARGS:
            - "-DCMAKE_POSITION_INDEPENDENT_CODE=ON"
>>>>>>> 4830d266

  install-Catch2:
    internal: true
    run: "once"
    cmds:
      - task: ":utils:cmake:install-remote-tar"
        vars:
<<<<<<< HEAD
          NAME: "{{.G_CATCH2_LIB_NAME}}"
          WORK_DIR: "{{.G_CATCH2_WORK_DIR}}"
          FILE_SHA256: "1ab2de20460d4641553addfdfe6acd4109d871d5531f8f519a52ea4926303087"
          URL: "https://github.com/catchorg/Catch2/archive/refs/tags/v3.8.0.tar.gz"
          GEN_ARGS:
            - "-DCMAKE_POSITION_INDEPENDENT_CODE=ON"
      - task: "add-package-root-to-cmake-settings"
        vars:
          NAME: "{{.G_CATCH2_LIB_NAME}}"
          INSTALL_PREFIX: "{{.G_CATCH2_WORK_DIR}}/{{.G_CATCH2_LIB_NAME}}-install"
=======
          NAME: "Catch2"
          WORK_DIR: "{{.G_DEPS_DIR}}/Catch2"
          FILE_SHA256: "1ab2de20460d4641553addfdfe6acd4109d871d5531f8f519a52ea4926303087"
          URL: "https://github.com/catchorg/Catch2/archive/refs/tags/v3.8.0.tar.gz"
          CMAKE_SETTINGS_DIR: "{{.G_DEPS_CMAKE_SETTINGS_DIR}}"
          GEN_ARGS:
            - "-DCMAKE_POSITION_INDEPENDENT_CODE=ON"
>>>>>>> 4830d266

  install-outcome:
    internal: true
    run: "once"
    deps:
      - "install-quickcpplib"
    cmds:
      - task: ":utils:cmake:install-remote-tar"
        vars:
<<<<<<< HEAD
          NAME: "{{.G_OUTCOME_LIB_NAME}}"
          WORK_DIR: "{{.G_OUTCOME_WORK_DIR}}"
          FILE_SHA256: "0382248cbb00806ce4b5f3ce6939797dc3b597c85fd3531614959e31ef488b39"
          URL: "https://github.com/ned14/outcome/archive/refs/tags/v2.2.11.tar.gz"
          GEN_ARGS:
            - "-C {{.G_DEPS_CMAKE_SETTINGS_DIR}}/{{.G_QUICKCPPLIB_LIB_NAME}}.cmake"
=======
          NAME: "outcome"
          WORK_DIR: "{{.G_DEPS_DIR}}/outcome"
          FILE_SHA256: "0382248cbb00806ce4b5f3ce6939797dc3b597c85fd3531614959e31ef488b39"
          URL: "https://github.com/ned14/outcome/archive/refs/tags/v2.2.11.tar.gz"
          CMAKE_SETTINGS_DIR: "{{.G_DEPS_CMAKE_SETTINGS_DIR}}"
          GEN_ARGS:
            - "-C {{.G_DEPS_CMAKE_SETTINGS_DIR}}/quickcpplib.cmake"
>>>>>>> 4830d266
            - "-DBUILD_TESTING=OFF"
            - "-DCMAKE_BUILD_TYPE=Release"
            - "-DCMAKE_POLICY_DEFAULT_CMP0074=NEW"
            - "-DCMAKE_POSITION_INDEPENDENT_CODE=ON"
<<<<<<< HEAD
      - task: "add-package-root-to-cmake-settings"
        vars:
          NAME: "{{.G_OUTCOME_LIB_NAME}}"
          INSTALL_PREFIX: "{{.G_OUTCOME_WORK_DIR}}/{{.G_OUTCOME_LIB_NAME}}-install"
=======
>>>>>>> 4830d266

  install-quickcpplib:
    internal: true
    run: "once"
    cmds:
      - task: ":utils:cmake:install-remote-tar"
        vars:
<<<<<<< HEAD
          NAME: "{{.G_QUICKCPPLIB_LIB_NAME}}"
          WORK_DIR: "{{.G_QUICKCPPLIB_WORK_DIR}}"
          FILE_SHA256: "5d4c9b2d6fa177d3fb14f3fe3086867e43b44f4a7a944eb10ee4616b2b0f3c05"
          URL: "https://github.com/ned14/quickcpplib/archive/f3e452e.tar.gz"
=======
          NAME: "quickcpplib"
          WORK_DIR: "{{.G_DEPS_DIR}}/quickcpplib"
          FILE_SHA256: "5d4c9b2d6fa177d3fb14f3fe3086867e43b44f4a7a944eb10ee4616b2b0f3c05"
          URL: "https://github.com/ned14/quickcpplib/archive/f3e452e.tar.gz"
          CMAKE_SETTINGS_DIR: "{{.G_DEPS_CMAKE_SETTINGS_DIR}}"
>>>>>>> 4830d266
          GEN_ARGS:
            - "-DBUILD_TESTING=OFF"
            - "-DCMAKE_BUILD_TYPE=Release"
            - "-DCMAKE_POSITION_INDEPENDENT_CODE=ON"
<<<<<<< HEAD
      - task: "add-package-root-to-cmake-settings"
        vars:
          NAME: "{{.G_QUICKCPPLIB_LIB_NAME}}"
          INSTALL_PREFIX: "{{.G_QUICKCPPLIB_WORK_DIR}}/{{.G_QUICKCPPLIB_LIB_NAME}}-install"
=======
>>>>>>> 4830d266

  download-ystdlib:
    internal: true
    run: "once"
    cmds:
      - task: ":utils:remote:download-and-extract-tar"
        vars:
          FILE_SHA256: "d3fc9804eacb3ee4f156ae0ca37151cb04847580"
<<<<<<< HEAD
          OUTPUT_DIR: "{{.G_YSTDLIB_WORK_DIR}}/{{.G_YSTDLIB_LIB_NAME}}-src"
          URL: "https://github.com/y-scope/ystdlib-cpp/archive/d3fc980.tar.gz"
      - >-
        echo "set(
        SPIDER_YSTDLIB_SOURCE_DIRECTORY \"{{.G_YSTDLIB_WORK_DIR}}/{{.G_YSTDLIB_LIB_NAME}}-src\"
        )" >> "{{.G_DEPS_CMAKE_SETTINGS_DIR}}/{{.G_YSTDLIB_LIB_NAME}}.cmake"
=======
          OUTPUT_DIR: "{{.G_DEPS_DIR}}/ystdlib/ystdlib-src"
          URL: "https://github.com/y-scope/ystdlib-cpp/archive/d3fc980.tar.gz"
      - |
        cat <<EOF >> "{{.G_DEPS_CMAKE_SETTINGS_DIR}}/ystdlib.cmake"
        set(
        SPIDER_YSTDLIB_SOURCE_DIRECTORY "{{.G_DEPS_DIR}}/ystdlib/ystdlib-src"
        )
        EOF
>>>>>>> 4830d266
<|MERGE_RESOLUTION|>--- conflicted
+++ resolved
@@ -2,17 +2,6 @@
 
 vars:
   G_SCRIPT_DIR: "{{.ROOT_DIR}}/tools/scripts"
-
-  G_ABSEIL_LIB_NAME: "absl"
-  G_ABSEIL_WORK_DIR: "{{.G_DEPS_DIR}}/{{.G_ABSEIL_LIB_NAME}}"
-  G_CATCH2_LIB_NAME: "Catch2"
-  G_CATCH2_WORK_DIR: "{{.G_DEPS_DIR}}/{{.G_CATCH2_LIB_NAME}}"
-  G_OUTCOME_LIB_NAME: "outcome"
-  G_OUTCOME_WORK_DIR: "{{.G_DEPS_DIR}}/{{.G_OUTCOME_LIB_NAME}}"
-  G_QUICKCPPLIB_LIB_NAME: "quickcpplib"
-  G_QUICKCPPLIB_WORK_DIR: "{{.G_DEPS_DIR}}/{{.G_QUICKCPPLIB_LIB_NAME}}"
-  G_YSTDLIB_LIB_NAME: "ystdlib"
-  G_YSTDLIB_WORK_DIR: "{{.G_DEPS_DIR}}/{{.G_YSTDLIB_LIB_NAME}}"
 
 tasks:
 
@@ -37,22 +26,10 @@
 
   dep_install:
     cmds:
-<<<<<<< HEAD
-      - task: "install-all-init"
-      - task: "install-all-run"
-      - task: "install-all-finish"
-
-  install-all-init:
-    internal: true
-    cmds:
-      - "rm -rf {{.G_DEPS_CMAKE_SETTINGS_DIR}}"
-      - "mkdir -p {{.G_DEPS_CMAKE_SETTINGS_DIR}}"
-=======
       - task: ":utils:cmake:install-deps-and-generate-settings"
         vars:
           CMAKE_SETTINGS_DIR: "{{.G_DEPS_CMAKE_SETTINGS_DIR}}"
           DEP_TASK: "deps:install-all-run"
->>>>>>> 4830d266
 
   install-all-run:
     internal: true
@@ -62,52 +39,12 @@
       - task: "install-outcome"
       - task: "download-ystdlib"
 
-<<<<<<< HEAD
-  install-all-finish:
-    internal: true
-    cmds:
-      - >-
-        for file in {{.G_DEPS_CMAKE_SETTINGS_DIR}}/*.cmake; do
-          if [ "$file" != "{{.G_DEPS_CMAKE_SETTINGS_FILE}}" ]; then
-            echo "include(\"$file\")" >> "{{.G_DEPS_CMAKE_SETTINGS_FILE}}";
-          fi
-        done
-
-  add-package-root-to-cmake-settings:
-    internal: true
-    requires:
-      vars:
-        - "NAME"
-        - "INSTALL_PREFIX"
-    cmds:
-      - >-
-        echo "set(
-          {{.NAME}}_ROOT
-          \"{{.INSTALL_PREFIX}}\"
-          CACHE PATH
-          \"Path to {{.NAME}} settings\"
-        )" >> "{{.G_DEPS_CMAKE_SETTINGS_DIR}}/{{.NAME}}.cmake"
-
-=======
->>>>>>> 4830d266
   install-abseil:
     internal: true
     run: "once"
     cmds:
       - task: ":utils:cmake:install-remote-tar"
         vars:
-<<<<<<< HEAD
-          NAME: "{{.G_ABSEIL_LIB_NAME}}"
-          WORK_DIR: "{{.G_ABSEIL_WORK_DIR}}"
-          FILE_SHA256: "b396401fd29e2e679cace77867481d388c807671dc2acc602a0259eeb79b7811"
-          URL: "https://github.com/abseil/abseil-cpp/archive/refs/tags/20250127.1.tar.gz"
-          GEN_ARGS:
-            - "-DCMAKE_POSITION_INDEPENDENT_CODE=ON"
-      - task: "add-package-root-to-cmake-settings"
-        vars:
-          NAME: "{{.G_ABSEIL_LIB_NAME}}"
-          INSTALL_PREFIX: "{{.G_ABSEIL_WORK_DIR}}/{{.G_ABSEIL_LIB_NAME}}-install"
-=======
           NAME: "absl"
           WORK_DIR: "{{.G_DEPS_DIR}}/absl"
           FILE_SHA256: "b396401fd29e2e679cace77867481d388c807671dc2acc602a0259eeb79b7811"
@@ -115,7 +52,6 @@
           CMAKE_SETTINGS_DIR: "{{.G_DEPS_CMAKE_SETTINGS_DIR}}"
           GEN_ARGS:
             - "-DCMAKE_POSITION_INDEPENDENT_CODE=ON"
->>>>>>> 4830d266
 
   install-Catch2:
     internal: true
@@ -123,18 +59,6 @@
     cmds:
       - task: ":utils:cmake:install-remote-tar"
         vars:
-<<<<<<< HEAD
-          NAME: "{{.G_CATCH2_LIB_NAME}}"
-          WORK_DIR: "{{.G_CATCH2_WORK_DIR}}"
-          FILE_SHA256: "1ab2de20460d4641553addfdfe6acd4109d871d5531f8f519a52ea4926303087"
-          URL: "https://github.com/catchorg/Catch2/archive/refs/tags/v3.8.0.tar.gz"
-          GEN_ARGS:
-            - "-DCMAKE_POSITION_INDEPENDENT_CODE=ON"
-      - task: "add-package-root-to-cmake-settings"
-        vars:
-          NAME: "{{.G_CATCH2_LIB_NAME}}"
-          INSTALL_PREFIX: "{{.G_CATCH2_WORK_DIR}}/{{.G_CATCH2_LIB_NAME}}-install"
-=======
           NAME: "Catch2"
           WORK_DIR: "{{.G_DEPS_DIR}}/Catch2"
           FILE_SHA256: "1ab2de20460d4641553addfdfe6acd4109d871d5531f8f519a52ea4926303087"
@@ -142,7 +66,6 @@
           CMAKE_SETTINGS_DIR: "{{.G_DEPS_CMAKE_SETTINGS_DIR}}"
           GEN_ARGS:
             - "-DCMAKE_POSITION_INDEPENDENT_CODE=ON"
->>>>>>> 4830d266
 
   install-outcome:
     internal: true
@@ -152,14 +75,6 @@
     cmds:
       - task: ":utils:cmake:install-remote-tar"
         vars:
-<<<<<<< HEAD
-          NAME: "{{.G_OUTCOME_LIB_NAME}}"
-          WORK_DIR: "{{.G_OUTCOME_WORK_DIR}}"
-          FILE_SHA256: "0382248cbb00806ce4b5f3ce6939797dc3b597c85fd3531614959e31ef488b39"
-          URL: "https://github.com/ned14/outcome/archive/refs/tags/v2.2.11.tar.gz"
-          GEN_ARGS:
-            - "-C {{.G_DEPS_CMAKE_SETTINGS_DIR}}/{{.G_QUICKCPPLIB_LIB_NAME}}.cmake"
-=======
           NAME: "outcome"
           WORK_DIR: "{{.G_DEPS_DIR}}/outcome"
           FILE_SHA256: "0382248cbb00806ce4b5f3ce6939797dc3b597c85fd3531614959e31ef488b39"
@@ -167,18 +82,10 @@
           CMAKE_SETTINGS_DIR: "{{.G_DEPS_CMAKE_SETTINGS_DIR}}"
           GEN_ARGS:
             - "-C {{.G_DEPS_CMAKE_SETTINGS_DIR}}/quickcpplib.cmake"
->>>>>>> 4830d266
             - "-DBUILD_TESTING=OFF"
             - "-DCMAKE_BUILD_TYPE=Release"
             - "-DCMAKE_POLICY_DEFAULT_CMP0074=NEW"
             - "-DCMAKE_POSITION_INDEPENDENT_CODE=ON"
-<<<<<<< HEAD
-      - task: "add-package-root-to-cmake-settings"
-        vars:
-          NAME: "{{.G_OUTCOME_LIB_NAME}}"
-          INSTALL_PREFIX: "{{.G_OUTCOME_WORK_DIR}}/{{.G_OUTCOME_LIB_NAME}}-install"
-=======
->>>>>>> 4830d266
 
   install-quickcpplib:
     internal: true
@@ -186,29 +93,15 @@
     cmds:
       - task: ":utils:cmake:install-remote-tar"
         vars:
-<<<<<<< HEAD
-          NAME: "{{.G_QUICKCPPLIB_LIB_NAME}}"
-          WORK_DIR: "{{.G_QUICKCPPLIB_WORK_DIR}}"
-          FILE_SHA256: "5d4c9b2d6fa177d3fb14f3fe3086867e43b44f4a7a944eb10ee4616b2b0f3c05"
-          URL: "https://github.com/ned14/quickcpplib/archive/f3e452e.tar.gz"
-=======
           NAME: "quickcpplib"
           WORK_DIR: "{{.G_DEPS_DIR}}/quickcpplib"
           FILE_SHA256: "5d4c9b2d6fa177d3fb14f3fe3086867e43b44f4a7a944eb10ee4616b2b0f3c05"
           URL: "https://github.com/ned14/quickcpplib/archive/f3e452e.tar.gz"
           CMAKE_SETTINGS_DIR: "{{.G_DEPS_CMAKE_SETTINGS_DIR}}"
->>>>>>> 4830d266
           GEN_ARGS:
             - "-DBUILD_TESTING=OFF"
             - "-DCMAKE_BUILD_TYPE=Release"
             - "-DCMAKE_POSITION_INDEPENDENT_CODE=ON"
-<<<<<<< HEAD
-      - task: "add-package-root-to-cmake-settings"
-        vars:
-          NAME: "{{.G_QUICKCPPLIB_LIB_NAME}}"
-          INSTALL_PREFIX: "{{.G_QUICKCPPLIB_WORK_DIR}}/{{.G_QUICKCPPLIB_LIB_NAME}}-install"
-=======
->>>>>>> 4830d266
 
   download-ystdlib:
     internal: true
@@ -217,14 +110,6 @@
       - task: ":utils:remote:download-and-extract-tar"
         vars:
           FILE_SHA256: "d3fc9804eacb3ee4f156ae0ca37151cb04847580"
-<<<<<<< HEAD
-          OUTPUT_DIR: "{{.G_YSTDLIB_WORK_DIR}}/{{.G_YSTDLIB_LIB_NAME}}-src"
-          URL: "https://github.com/y-scope/ystdlib-cpp/archive/d3fc980.tar.gz"
-      - >-
-        echo "set(
-        SPIDER_YSTDLIB_SOURCE_DIRECTORY \"{{.G_YSTDLIB_WORK_DIR}}/{{.G_YSTDLIB_LIB_NAME}}-src\"
-        )" >> "{{.G_DEPS_CMAKE_SETTINGS_DIR}}/{{.G_YSTDLIB_LIB_NAME}}.cmake"
-=======
           OUTPUT_DIR: "{{.G_DEPS_DIR}}/ystdlib/ystdlib-src"
           URL: "https://github.com/y-scope/ystdlib-cpp/archive/d3fc980.tar.gz"
       - |
@@ -232,5 +117,4 @@
         set(
         SPIDER_YSTDLIB_SOURCE_DIRECTORY "{{.G_DEPS_DIR}}/ystdlib/ystdlib-src"
         )
-        EOF
->>>>>>> 4830d266
+        EOF