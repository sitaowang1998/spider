--- conflicted
+++ resolved
@@ -179,13 +179,8 @@
 To start the scheduler, run:
 
 ```shell
-<<<<<<< HEAD
-build/spider/src/spider/spider_scheduler \
+build/spider/spider/src/spider/spider_scheduler \
         --storage-url \
-=======
-build/spider/spider/src/spider/spider_scheduler \
-        --storage_url \
->>>>>>> 6b7e5ff0
         "jdbc:mariadb://localhost:3306/spider-storage?user=spider&password=password" \
         --host "127.0.0.1" \
         --port 6000
@@ -209,13 +204,8 @@
 To start a worker, run:
 
 ```shell
-<<<<<<< HEAD
-build/spider/src/spider/spider_worker \
+build/spider/spider/src/spider/spider_worker \
         --storage-url \
-=======
-build/spider/spider/src/spider/spider_worker \
-        --storage_url \
->>>>>>> 6b7e5ff0
         "jdbc:mariadb://localhost:3306/spider-storage?user=spider&password=password" \
         --host "127.0.0.1" \
         --libs "build/spider/libtasks.so"
