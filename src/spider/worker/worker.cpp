#include <unistd.h>

#include <cerrno>
#include <chrono>
#include <csignal>
#include <cstddef>
#include <cstdlib>
#include <functional>
#include <iostream>
#include <memory>
#include <optional>
#include <stdexcept>
#include <string>
#include <thread>
#include <tuple>
#include <utility>
#include <variant>
#include <vector>

#include <absl/container/flat_hash_map.h>
#include <boost/dll/runtime_symbol_info.hpp>
#include <boost/filesystem/path.hpp>
#include <boost/process/v2/environment.hpp>
#include <boost/program_options/errors.hpp>
#include <boost/program_options/options_description.hpp>
#include <boost/program_options/parsers.hpp>
#include <boost/program_options/value_semantic.hpp>
#include <boost/program_options/variables_map.hpp>
#include <boost/uuid/random_generator.hpp>
#include <boost/uuid/uuid.hpp>
#include <boost/uuid/uuid_io.hpp>
#include <fmt/format.h>
#include <spdlog/sinks/stdout_color_sinks.h>  // IWYU pragma: keep
#include <spdlog/spdlog.h>

<<<<<<< HEAD
#include "../core/Data.hpp"
#include "../core/Driver.hpp"
#include "../core/Error.hpp"
#include "../core/Task.hpp"
#include "../io/BoostAsio.hpp"  // IWYU pragma: keep
#include "../io/MsgPack.hpp"  // IWYU pragma: keep
#include "../io/Serializer.hpp"  // IWYU pragma: keep
#include "../storage/DataStorage.hpp"
#include "../storage/MetadataStorage.hpp"
#include "../storage/mysql/MySqlStorageFactory.hpp"
#include "../storage/StorageConnection.hpp"
#include "../storage/StorageFactory.hpp"
#include "../utils/ProgramOptions.hpp"
#include "../utils/StopToken.hpp"
#include "TaskExecutor.hpp"
#include "WorkerClient.hpp"
=======
#include <spider/core/Data.hpp>
#include <spider/core/Driver.hpp>
#include <spider/core/Error.hpp>
#include <spider/core/Task.hpp>
#include <spider/io/BoostAsio.hpp>  // IWYU pragma: keep
#include <spider/io/MsgPack.hpp>  // IWYU pragma: keep
#include <spider/io/Serializer.hpp>  // IWYU pragma: keep
#include <spider/storage/DataStorage.hpp>
#include <spider/storage/MetadataStorage.hpp>
#include <spider/storage/mysql/MySqlStorageFactory.hpp>
#include <spider/storage/StorageConnection.hpp>
#include <spider/storage/StorageFactory.hpp>
#include <spider/utils/StopFlag.hpp>
#include <spider/worker/ChildPid.hpp>
#include <spider/worker/TaskExecutor.hpp>
#include <spider/worker/WorkerClient.hpp>
>>>>>>> 6b7e5ff0

constexpr int cCmdArgParseErr = 1;
constexpr int cSignalHandleErr = 2;
constexpr int cWorkerAddrErr = 3;
constexpr int cStorageConnectionErr = 4;
constexpr int cStorageErr = 5;
constexpr int cTaskErr = 6;

constexpr int cRetryCount = 5;

namespace {
<<<<<<< HEAD
auto parse_args(
        int const argc,
        char** argv,
        std::string& host,
        std::string& storage_url,
        std::vector<std::string>& libs
) -> bool {
=======
/*
 * Signal handler for SIGTERM. It sets the stop flag to request a stop and sends SIGTERM to the task
 * executor.
 * @param signal The signal number.
 */
auto stop_task_handler(int signal) -> void {
    if (SIGTERM == signal) {
        spider::core::StopFlag::request_stop();
        // Send SIGTERM to task executor
        pid_t const pid = spider::core::ChildPid::get_pid();
        if (pid > 0) {
            // NOLINTNEXTLINE(misc-include-cleaner)
            kill(pid, SIGTERM);
        }
    }
}

auto parse_args(int const argc, char** argv) -> boost::program_options::variables_map {
>>>>>>> 6b7e5ff0
    boost::program_options::options_description desc;
    // clang-format off
    desc.add_options()
        (spider::core::cHelpOption.data(), spider::core::cHelpMessage.data())
        (
            spider::core::cHostOption.data(),
            boost::program_options::value<std::string>(&host)->required(),
            spider::core::cHostMessage.data()
        )
        (
            spider::core::cStorageUrlOption.data(),
            boost::program_options::value<std::string>(&storage_url)->required(),
            spider::core::cStorageUrlMessage.data()
        )
        (
            spider::core::cLibsOption.data(),
            boost::program_options::value<std::vector<std::string>>(&libs),
            spider::core::cLibsMessage.data()
        );
    // clang-format on

    try {
        boost::program_options::variables_map variables;
        boost::program_options::store(
                // NOLINTNEXTLINE(misc-include-cleaner)
                boost::program_options::parse_command_line(argc, argv, desc),
                variables
        );

        if (!variables.contains(std::string(spider::core::cHostOption))
            && !variables.contains(std::string(spider::core::cStorageUrlOption))
            && !variables.contains(std::string(spider::core::cLibsOption)))
        {
            std::cout << spider::core::cWorkerUsage << "\n";
            std::cout << desc << "\n";
            return false;
        }

        boost::program_options::notify(variables);

        if (host.empty()) {
            std::cerr << spider::core::cHostEmptyMessage << "\n";
            return false;
        }

        if (storage_url.empty()) {
            std::cerr << spider::core::cStorageUrlEmptyMessage << "\n";
            return false;
        }

        if (libs.empty()) {
            std::cerr << spider::core::cLibsEmptyMessage << "\n";
            return false;
        }

        return true;
    } catch (boost::program_options::error& e) {
        std::cerr << "spider_worker: " << e.what() << "\n";
        std::cerr << spider::core::cWorkerUsage << "\n";
        std::cerr << spider::core::cWorkerHelpMessage;
        return false;
    }
}

auto get_environment_variable() -> absl::flat_hash_map<
        boost::process::v2::environment::key,
        boost::process::v2::environment::value> {
    boost::filesystem::path const executable_dir = boost::dll::program_location().parent_path();

    // NOLINTNEXTLINE(concurrency-mt-unsafe)
    char const* path_env_str = std::getenv("PATH");
    std::string path_env = nullptr == path_env_str ? "" : path_env_str;
    path_env.append(":");
    path_env.append(executable_dir.string());

    absl::flat_hash_map<
            boost::process::v2::environment::key,
            boost::process::v2::environment::value>
            environment_variables;

    environment_variables.emplace("PATH", path_env);

    return environment_variables;
}

auto heartbeat_loop(
        std::shared_ptr<spider::core::StorageFactory> const& storage_factory,
        std::shared_ptr<spider::core::MetadataStorage> const& metadata_store,
        spider::core::Driver const& driver
) -> void {
    int fail_count = 0;
    while (!spider::core::StopFlag::is_stop_requested()) {
        std::this_thread::sleep_for(std::chrono::seconds(1));
        spdlog::debug("Updating heartbeat");
        std::variant<std::unique_ptr<spider::core::StorageConnection>, spider::core::StorageErr>
                conn_result = storage_factory->provide_storage_connection();
        if (std::holds_alternative<spider::core::StorageErr>(conn_result)) {
            spdlog::error(
                    "Failed to connect to storage: {}",
                    std::get<spider::core::StorageErr>(conn_result).description
            );
            fail_count++;
            continue;
        }
        auto conn = std::move(
                std::get<std::unique_ptr<spider::core::StorageConnection>>(conn_result)
        );

        spider::core::StorageErr const err
                = metadata_store->update_heartbeat(*conn, driver.get_id());
        if (!err.success()) {
            spdlog::error("Failed to update scheduler heartbeat: {}", err.description);
            fail_count++;
        } else {
            fail_count = 0;
        }
        if (fail_count >= cRetryCount - 1) {
            spider::core::StopFlag::request_stop();
            break;
        }
    }
}

constexpr int cFetchTaskTimeout = 100;

auto
fetch_task(spider::worker::WorkerClient& client, std::optional<boost::uuids::uuid> fail_task_id)
        -> std::optional<std::tuple<boost::uuids::uuid, boost::uuids::uuid>> {
    spdlog::debug("Fetching task");
    while (!spider::core::StopFlag::is_stop_requested()) {
        std::optional<std::tuple<boost::uuids::uuid, boost::uuids::uuid>> const optional_task_ids
                = client.get_next_task(fail_task_id);
        if (optional_task_ids.has_value()) {
            return optional_task_ids;
        }
        // If the first request succeeds, later requests should not include the failed task id
        fail_task_id = std::nullopt;
        std::this_thread::sleep_for(std::chrono::milliseconds(cFetchTaskTimeout));
    }
    return std::nullopt;
}

/*
 * Sets up a task by fetching the task metadata from storage and creating argument buffers from task
 * inputs.
 *
 * @param storage_factory The storage factory to create a storage connection.
 * @param metadata_store The metadata storage to fetch task details.
 * @param instance The task instance to set up.
 * @param task Output parameter to store the fetched task details.
 * @return  A vector of buffers containing the serialized arguments of the task.
 * @return std::nullopt if any failure occurs.
 */
auto setup_task(
        std::shared_ptr<spider::core::StorageFactory> const& storage_factory,
        std::shared_ptr<spider::core::MetadataStorage> const& metadata_store,
        spider::core::TaskInstance const& instance,
        spider::core::Task& task
) -> std::optional<std::vector<msgpack::sbuffer>> {
    std::variant<std::unique_ptr<spider::core::StorageConnection>, spider::core::StorageErr>
            conn_result = storage_factory->provide_storage_connection();
    if (std::holds_alternative<spider::core::StorageErr>(conn_result)) {
        spdlog::error(
                "Failed to connect to storage: {}",
                std::get<spider::core::StorageErr>(conn_result).description
        );
        return std::nullopt;
    }
    std::unique_ptr<spider::core::StorageConnection> conn
            = std::move(std::get<std::unique_ptr<spider::core::StorageConnection>>(conn_result));
    // Get task details
    spider::core::StorageErr const err = metadata_store->get_task(*conn, instance.task_id, &task);
    if (!err.success()) {
        spdlog::error("Failed to fetch task detail: {}", err.description);
        return std::nullopt;
    }

    std::optional<std::vector<msgpack::sbuffer>> optional_arg_buffers = task.get_arg_buffers();
    if (!optional_arg_buffers.has_value()) {
        spdlog::error("Failed to fetch task arguments");
        metadata_store->task_fail(*conn, instance, fmt::format("Failed to fetch task arguments"));
        return std::nullopt;
    }
    return optional_arg_buffers;
}

auto
parse_outputs(spider::core::Task const& task, std::vector<msgpack::sbuffer> const& result_buffers)
        -> std::optional<std::vector<spider::core::TaskOutput>> {
    std::vector<spider::core::TaskOutput> outputs;
    outputs.reserve(task.get_num_outputs());
    for (size_t i = 0; i < task.get_num_outputs(); ++i) {
        std::string const type = task.get_output(i).get_type();
        if (type == typeid(spider::core::Data).name()) {
            try {
                msgpack::object_handle const handle
                        = msgpack::unpack(result_buffers[i].data(), result_buffers[i].size());
                msgpack::object const obj = handle.get();
                boost::uuids::uuid data_id;
                obj.convert(data_id);
                outputs.emplace_back(data_id);
            } catch (std::runtime_error const& e) {
                spdlog::error(
                        "Task {} failed to parse result as data id",
                        task.get_function_name()
                );
                return std::nullopt;
            }
        } else {
            msgpack::sbuffer const& buffer = result_buffers[i];
            std::string const value{buffer.data(), buffer.size()};
            outputs.emplace_back(value, type);
        }
    }
    return outputs;
}

/**
 * Handles the result of a task execution. Parse the task outputs and submit them to the storage.
 *
 * @param storage_factory Factory for creating storage connections.
 * @param metadata_store Metadata storage for submitting results.
 * @param instance Task instance that was executed.
 * @param task The task that was executed.
 * @param executor The executor that ran the task.
 * @return true if results were successfully handled, false if any errors occurred.
 */
auto handle_executor_result(
        std::shared_ptr<spider::core::StorageFactory> const& storage_factory,
        std::shared_ptr<spider::core::MetadataStorage> const& metadata_store,
        spider::core::TaskInstance const& instance,
        spider::core::Task const& task,
        spider::worker::TaskExecutor& executor
) -> bool {
    std::variant<std::unique_ptr<spider::core::StorageConnection>, spider::core::StorageErr>
            conn_result = storage_factory->provide_storage_connection();
    if (std::holds_alternative<spider::core::StorageErr>(conn_result)) {
        spdlog::error(
                "Failed to connect to storage: {}",
                std::get<spider::core::StorageErr>(conn_result).description
        );
        return false;
    }
    auto conn = std::move(std::get<std::unique_ptr<spider::core::StorageConnection>>(conn_result));

    if (!executor.succeed()) {
        spdlog::warn("Task {} failed", task.get_function_name());
        metadata_store->task_fail(
                *conn,
                instance,
                fmt::format("Task {} failed", task.get_function_name())
        );
        return false;
    }

    // Parse result
    std::optional<std::vector<msgpack::sbuffer>> const optional_result_buffers
            = executor.get_result_buffers();
    if (!optional_result_buffers.has_value()) {
        spdlog::error("Task {} failed to parse result into buffers", task.get_function_name());
        metadata_store->task_fail(
                *conn,
                instance,
                fmt::format("Task {} failed to parse result into buffers", task.get_function_name())
        );
        return false;
    }
    std::vector<msgpack::sbuffer> const& result_buffers = optional_result_buffers.value();
    std::optional<std::vector<spider::core::TaskOutput>> const optional_outputs
            = parse_outputs(task, result_buffers);
    if (!optional_outputs.has_value()) {
        metadata_store->task_fail(
                *conn,
                instance,
                fmt::format(
                        "Task {} failed to parse result into TaskOutput",
                        task.get_function_name()
                )
        );
        return false;
    }

    std::vector<spider::core::TaskOutput> const& outputs = optional_outputs.value();
    // Submit result
    spdlog::debug("Submitting result for task {}", boost::uuids::to_string(task.get_id()));
    spider::core::StorageErr err;
    for (int i = 0; i < cRetryCount; ++i) {
        err = metadata_store->task_finish(*conn, instance, outputs);
        if (err.success()) {
            break;
        }
        if (spider::core::StorageErrType::DeadLockErr != err.type) {
            spdlog::error("Submit task {} fails: {}", task.get_function_name(), err.description);
            break;
        }
    }
    if (!err.success()) {
        spdlog::error("Submit task {} fails: {}", task.get_function_name(), err.description);
        return false;
    }
    return true;
}

// NOLINTBEGIN(clang-analyzer-unix.BlockInCriticalSection)
auto task_loop(
        std::shared_ptr<spider::core::StorageFactory> const& storage_factory,
        std::shared_ptr<spider::core::MetadataStorage> const& metadata_store,
        spider::worker::WorkerClient& client,
        std::string const& storage_url,
        std::vector<std::string> const& libs,
        absl::flat_hash_map<
                boost::process::v2::environment::key,
                boost::process::v2::environment::value> const& environment
) -> void {
    std::optional<boost::uuids::uuid> fail_task_id = std::nullopt;
    while (!spider::core::StopFlag::is_stop_requested()) {
        boost::asio::io_context context;

        auto const& optional_task = fetch_task(client, fail_task_id);
        if (false == optional_task.has_value()) {
            continue;
        }
        auto const [task_id, task_instance_id] = optional_task.value();
        spider::core::TaskInstance const instance{task_instance_id, task_id};
        spdlog::debug("Fetched task {}", boost::uuids::to_string(task_id));
        // Fetch task detail from metadata storage
        spider::core::Task task{""};

        std::optional<std::vector<msgpack::sbuffer>> optional_arg_buffers
                = setup_task(storage_factory, metadata_store, instance, task);
        if (!optional_arg_buffers.has_value()) {
            spdlog::error("Failed to setup task {}", task.get_function_name());
            fail_task_id = task.get_id();
            continue;
        }
        std::vector<msgpack::sbuffer> const& arg_buffers = optional_arg_buffers.value();

        // Execute task
        spider::worker::TaskExecutor executor{
                context,
                task.get_function_name(),
                task.get_id(),
                storage_url,
                libs,
                environment,
                arg_buffers
        };

        pid_t const pid = executor.get_pid();
        spider::core::ChildPid::set_pid(pid);
        // Double check if stop token is set to avoid any missing signal
        if (spider::core::StopFlag::is_stop_requested()) {
            // NOLINTNEXTLINE(misc-include-cleaner)
            kill(pid, SIGTERM);
        }

        context.run();
        executor.wait();

        spider::core::ChildPid::set_pid(0);

        if (handle_executor_result(storage_factory, metadata_store, instance, task, executor)) {
            fail_task_id = std::nullopt;
        } else {
            fail_task_id = task.get_id();
        }
    }
}

// NOLINTEND(clang-analyzer-unix.BlockInCriticalSection)

constexpr int cSignalExitBase = 128;
}  // namespace

auto main(int argc, char** argv) -> int {
    // Set up spdlog to write to stderr
    // NOLINTNEXTLINE(misc-include-cleaner)
    spdlog::set_pattern("[%Y-%m-%d %H:%M:%S.%e] [%^%l%$] [spider.worker] %v");
#ifndef NDEBUG
    spdlog::set_level(spdlog::level::trace);
#endif

    std::string storage_url;
    std::vector<std::string> libs;
    std::string worker_addr;
    if (!parse_args(argc, argv, worker_addr, storage_url, libs)) {
        return cCmdArgParseErr;
    }

    // NOLINTBEGIN(misc-include-cleaner)
    struct sigaction sig_action{};
    sig_action.sa_handler = stop_task_handler;
    sigemptyset(&sig_action.sa_mask);
    sig_action.sa_flags |= SA_RESTART;
    if (0 != sigaction(SIGTERM, &sig_action, nullptr)) {
        spdlog::error("Fail to install signal handler for SIGTERM: errno {}", errno);
        return cSignalHandleErr;
    }
    // NOLINTEND(misc-include-cleaner)

    // Create storage
    std::shared_ptr<spider::core::StorageFactory> const storage_factory
            = std::make_shared<spider::core::MySqlStorageFactory>(storage_url);
    std::shared_ptr<spider::core::MetadataStorage> const metadata_store
            = storage_factory->provide_metadata_storage();
    std::shared_ptr<spider::core::DataStorage> const data_store
            = storage_factory->provide_data_storage();

    boost::uuids::random_generator gen;
    boost::uuids::uuid const worker_id = gen();
    spider::core::Driver driver{worker_id};

    {  // Keep the scope of RAII storage connection
        std::variant<std::unique_ptr<spider::core::StorageConnection>, spider::core::StorageErr>
                conn_result = storage_factory->provide_storage_connection();
        if (std::holds_alternative<spider::core::StorageErr>(conn_result)) {
            spdlog::error(
                    "Failed to connect to storage: {}",
                    std::get<spider::core::StorageErr>(conn_result).description
            );
            return cStorageErr;
        }
        auto conn = std::move(
                std::get<std::unique_ptr<spider::core::StorageConnection>>(conn_result)
        );

        spider::core::StorageErr const err = metadata_store->add_driver(*conn, driver);
        if (!err.success()) {
            spdlog::error("Cannot add driver to metadata storage: {}", err.description);
            return cStorageErr;
        }
    }

    // Start client
    spider::worker::WorkerClient
            client{worker_id, worker_addr, data_store, metadata_store, storage_factory};

    absl::flat_hash_map<
            boost::process::v2::environment::key,
            boost::process::v2::environment::value> const environment_variables
            = get_environment_variable();

    // Start a thread that periodically updates the scheduler's heartbeat
    std::thread heartbeat_thread{
            heartbeat_loop,
            std::cref(storage_factory),
            std::cref(metadata_store),
            std::ref(driver),
    };

    // Start a thread that processes tasks
    std::thread task_thread{
            task_loop,
            std::cref(storage_factory),
            std::cref(metadata_store),
            std::ref(client),
            std::cref(storage_url),
            std::cref(libs),
            std::cref(environment_variables),
    };

    heartbeat_thread.join();
    task_thread.join();

    // If SIGTERM was caught and StopFlag is requested, set the exit value corresponding to SIGTERM.
    if (spider::core::StopFlag::is_stop_requested()) {
        return cSignalExitBase + SIGTERM;
    }

    return 0;
}<|MERGE_RESOLUTION|>--- conflicted
+++ resolved
@@ -33,24 +33,6 @@
 #include <spdlog/sinks/stdout_color_sinks.h>  // IWYU pragma: keep
 #include <spdlog/spdlog.h>
 
-<<<<<<< HEAD
-#include "../core/Data.hpp"
-#include "../core/Driver.hpp"
-#include "../core/Error.hpp"
-#include "../core/Task.hpp"
-#include "../io/BoostAsio.hpp"  // IWYU pragma: keep
-#include "../io/MsgPack.hpp"  // IWYU pragma: keep
-#include "../io/Serializer.hpp"  // IWYU pragma: keep
-#include "../storage/DataStorage.hpp"
-#include "../storage/MetadataStorage.hpp"
-#include "../storage/mysql/MySqlStorageFactory.hpp"
-#include "../storage/StorageConnection.hpp"
-#include "../storage/StorageFactory.hpp"
-#include "../utils/ProgramOptions.hpp"
-#include "../utils/StopToken.hpp"
-#include "TaskExecutor.hpp"
-#include "WorkerClient.hpp"
-=======
 #include <spider/core/Data.hpp>
 #include <spider/core/Driver.hpp>
 #include <spider/core/Error.hpp>
@@ -63,11 +45,11 @@
 #include <spider/storage/mysql/MySqlStorageFactory.hpp>
 #include <spider/storage/StorageConnection.hpp>
 #include <spider/storage/StorageFactory.hpp>
+#include <spider/utils/ProgramOptions.hpp>
 #include <spider/utils/StopFlag.hpp>
 #include <spider/worker/ChildPid.hpp>
 #include <spider/worker/TaskExecutor.hpp>
 #include <spider/worker/WorkerClient.hpp>
->>>>>>> 6b7e5ff0
 
 constexpr int cCmdArgParseErr = 1;
 constexpr int cSignalHandleErr = 2;
@@ -79,15 +61,6 @@
 constexpr int cRetryCount = 5;
 
 namespace {
-<<<<<<< HEAD
-auto parse_args(
-        int const argc,
-        char** argv,
-        std::string& host,
-        std::string& storage_url,
-        std::vector<std::string>& libs
-) -> bool {
-=======
 /*
  * Signal handler for SIGTERM. It sets the stop flag to request a stop and sends SIGTERM to the task
  * executor.
@@ -105,8 +78,13 @@
     }
 }
 
-auto parse_args(int const argc, char** argv) -> boost::program_options::variables_map {
->>>>>>> 6b7e5ff0
+auto parse_args(
+        int const argc,
+        char** argv,
+        std::string& host,
+        std::string& storage_url,
+        std::vector<std::string>& libs
+) -> bool {
     boost::program_options::options_description desc;
     // clang-format off
     desc.add_options()
