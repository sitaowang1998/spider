--- conflicted
+++ resolved
@@ -89,11 +89,6 @@
             "libs",
             boost::program_options::value<std::vector<std::string>>(),
             "dynamic libraries that include the spider tasks"
-    );
-    desc.add_options()(
-            "py-libs",
-            boost::program_options::value<std::vector<std::string>>(),
-            "Python libraries that include the spider tasks"
     );
     desc.add_options()("host", boost::program_options::value<std::string>(), "worker host address");
 
@@ -355,7 +350,6 @@
         spider::worker::WorkerClient& client,
         std::string const& storage_url,
         std::vector<std::string> const& libs,
-        std::vector<std::string> const& py_libs,
         absl::flat_hash_map<
                 boost::process::v2::environment::key,
                 boost::process::v2::environment::value
@@ -385,21 +379,13 @@
         std::vector<msgpack::sbuffer> const& arg_buffers = optional_arg_buffers.value();
 
         auto const language = task.get_language();
-<<<<<<< HEAD
-        std::vector<std::string> const* arg_libs = nullptr;
-=======
         constexpr std::vector<std::string> cEmptyVec{};
         std::vector<std::string> const* arg_libs = &cEmptyVec;
->>>>>>> 7a7f2553
         switch (language) {
             case spider::core::TaskLanguage::Cpp:
                 arg_libs = &libs;
                 break;
             case spider::core::TaskLanguage::Python:
-<<<<<<< HEAD
-                arg_libs = &py_libs;
-=======
->>>>>>> 7a7f2553
                 break;
             default:
                 spdlog::error("Unsupported task language.");
@@ -457,7 +443,6 @@
 
     std::string storage_url;
     std::vector<std::string> libs;
-    std::vector<std::string> py_libs;
     std::string worker_addr;
     try {
         if (!args.contains("storage_url")) {
@@ -473,14 +458,7 @@
         if (args.contains("libs")) {
             libs = args["libs"].as<std::vector<std::string>>();
         }
-<<<<<<< HEAD
-        if (args.contains("py-libs")) {
-            py_libs = args["py-libs"].as<std::vector<std::string>>();
-        }
-        if (libs.empty() && py_libs.empty()) {
-=======
         if (libs.empty()) {
->>>>>>> 7a7f2553
             spdlog::error("No libraries specified");
             return cCmdArgParseErr;
         }
@@ -562,7 +540,6 @@
             std::ref(client),
             std::cref(storage_url),
             std::cref(libs),
-            std::cref(py_libs),
             std::cref(environment_variables),
     };
 
