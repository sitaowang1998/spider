#ifndef SPIDER_WORKER_TASKEXECUTOR_HPP
#define SPIDER_WORKER_TASKEXECUTOR_HPP

#include <unistd.h>

#include <condition_variable>
#include <cstdint>
#include <memory>
#include <mutex>
#include <optional>
#include <string>
#include <tuple>
#include <vector>

#include <absl/container/flat_hash_map.h>
#include <boost/process/v2/environment.hpp>
#include <boost/uuid/uuid.hpp>

#include <spider/io/BoostAsio.hpp>  // IWYU pragma: keep
#include <spider/io/MsgPack.hpp>  // IWYU pragma: keep
#include <spider/worker/FunctionManager.hpp>
#include <spider/worker/Process.hpp>

namespace spider::worker {
enum class TaskExecutorState : std::uint8_t {
    Running,
    Waiting,
    Succeed,
    Error,
    Cancelled,
};

class TaskExecutor {
public:
<<<<<<< HEAD
    static auto spawn_cpp_executor(
=======
    [[nodiscard]] static auto spawn_cpp_executor(
>>>>>>> d8e0afe8
            boost::asio::io_context& context,
            std::string const& func_name,
            boost::uuids::uuid task_id,
            std::string const& storage_url,
            std::vector<std::string> const& libs,
            absl::flat_hash_map<
                    boost::process::v2::environment::key,
                    boost::process::v2::environment::value
            > const& environment,
            std::vector<msgpack::sbuffer> const& args_buffers
    ) -> std::unique_ptr<TaskExecutor>;

<<<<<<< HEAD
    static auto spawn_python_executor(
=======
    [[nodiscard]] static auto spawn_python_executor(
>>>>>>> d8e0afe8
            boost::asio::io_context& context,
            std::string const& func_name,
            boost::uuids::uuid task_id,
            std::string const& storage_url,
            absl::flat_hash_map<
                    boost::process::v2::environment::key,
                    boost::process::v2::environment::value
            > const& environment,
            std::vector<msgpack::sbuffer> const& args_buffers
    ) -> std::unique_ptr<TaskExecutor>;

    TaskExecutor(TaskExecutor const&) = delete;
    auto operator=(TaskExecutor const&) -> TaskExecutor& = delete;
    TaskExecutor(TaskExecutor&&) = delete;
    auto operator=(TaskExecutor&&) -> TaskExecutor& = delete;
    ~TaskExecutor() = default;

    /*
     * @return The process ID of the task executor.
     */
    [[nodiscard]] auto get_pid() const -> pid_t;

    auto completed() -> bool;
    auto waiting() -> bool;
    auto succeed() -> bool;
    auto error() -> bool;

    void wait();

    void cancel();

    template <class T>
    auto get_result() const -> std::optional<T> {
        return core::response_get_result<T>(m_result_buffer);
    }

    [[nodiscard]] auto get_result_buffers() const -> std::optional<std::vector<msgpack::sbuffer>>;

    [[nodiscard]] auto get_error() const -> std::tuple<core::FunctionInvokeError, std::string>;

private:
<<<<<<< HEAD
    // Private constructor
    explicit TaskExecutor(boost::asio::io_context& context);
=======
    // Constructors
    explicit TaskExecutor(
            boost::asio::io_context& context,
            int read_pipe_fd,
            int write_pipe_fd,
            std::unique_ptr<Process> process,
            std::vector<msgpack::sbuffer> const& args_buffers
    );
>>>>>>> d8e0afe8

    auto process_output_handler() -> boost::asio::awaitable<void>;

    std::mutex m_state_mutex;
    std::condition_variable m_complete_cv;
    TaskExecutorState m_state = TaskExecutorState::Running;

    // Use `std::unique_ptr` to work around requirement of default constructor
    std::unique_ptr<Process> m_process;
    boost::asio::readable_pipe m_read_pipe;
    boost::asio::writable_pipe m_write_pipe;

    msgpack::sbuffer m_result_buffer;
};
}  // namespace spider::worker

#endif  // SPIDER_WORKER_TASKEXECUTOR_HPP<|MERGE_RESOLUTION|>--- conflicted
+++ resolved
@@ -32,11 +32,7 @@
 
 class TaskExecutor {
 public:
-<<<<<<< HEAD
-    static auto spawn_cpp_executor(
-=======
     [[nodiscard]] static auto spawn_cpp_executor(
->>>>>>> d8e0afe8
             boost::asio::io_context& context,
             std::string const& func_name,
             boost::uuids::uuid task_id,
@@ -49,11 +45,7 @@
             std::vector<msgpack::sbuffer> const& args_buffers
     ) -> std::unique_ptr<TaskExecutor>;
 
-<<<<<<< HEAD
-    static auto spawn_python_executor(
-=======
     [[nodiscard]] static auto spawn_python_executor(
->>>>>>> d8e0afe8
             boost::asio::io_context& context,
             std::string const& func_name,
             boost::uuids::uuid task_id,
@@ -95,10 +87,6 @@
     [[nodiscard]] auto get_error() const -> std::tuple<core::FunctionInvokeError, std::string>;
 
 private:
-<<<<<<< HEAD
-    // Private constructor
-    explicit TaskExecutor(boost::asio::io_context& context);
-=======
     // Constructors
     explicit TaskExecutor(
             boost::asio::io_context& context,
@@ -107,7 +95,6 @@
             std::unique_ptr<Process> process,
             std::vector<msgpack::sbuffer> const& args_buffers
     );
->>>>>>> d8e0afe8
 
     auto process_output_handler() -> boost::asio::awaitable<void>;
 
