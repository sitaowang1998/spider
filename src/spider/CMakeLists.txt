# set variable as CACHE INTERNAL to access it from other scope
set(SPIDER_CORE_SOURCES
    core/DataCleaner.cpp
    core/DriverCleaner.cpp
    core/JobCleaner.cpp
    core/Task.cpp
    storage/mysql/MySqlConnection.cpp
    storage/mysql/MySqlStorageFactory.cpp
    storage/mysql/MySqlJobSubmissionBatch.cpp
    storage/mysql/MySqlStorage.cpp
    worker/FunctionManager.cpp
    worker/FunctionNameManager.cpp
    io/msgpack_message.cpp
    CACHE INTERNAL
    "spider core source files"
)

set(SPIDER_CORE_HEADERS
    core/Context.hpp
    core/Error.hpp
    core/Data.hpp
    core/DataCleaner.hpp
    core/Driver.hpp
    core/DriverCleaner.hpp
    core/JobCleaner.hpp
    core/KeyValueData.hpp
    core/Task.hpp
    core/TaskGraph.hpp
    core/JobMetadata.hpp
    io/BoostAsio.hpp
    io/MsgPack.hpp
    io/msgpack_message.hpp
    io/Serializer.hpp
    utils/LruCache.hpp
    storage/MetadataStorage.hpp
    storage/DataStorage.hpp
    storage/StorageConnection.hpp
    storage/mysql/mysql_stmt.hpp
    storage/mysql/MySqlConnection.hpp
    storage/mysql/MySqlStorageFactory.hpp
    storage/mysql/MySqlStorage.hpp
    storage/mysql/MySqlJobSubmissionBatch.hpp
    storage/JobSubmissionBatch.hpp
    storage/StorageFactory.hpp
    worker/FunctionManager.hpp
    worker/FunctionNameManager.hpp
    CACHE INTERNAL
    "spider core header files"
)

add_library(spider_core)
target_sources(spider_core PRIVATE ${SPIDER_CORE_SOURCES})
target_include_directories(spider_core PUBLIC ${CMAKE_CURRENT_SOURCE_DIR}/..)
target_link_libraries(
    spider_core
    PUBLIC
        Boost::headers
        absl::flat_hash_map
        MariaDBClientCpp::MariaDBClientCpp
        msgpack-cxx
        spdlog::spdlog
        ystdlib::error_handling
)
target_link_libraries(spider_core PRIVATE fmt::fmt)

set(SPIDER_WORKER_SOURCES
    worker/ChildPid.hpp
    worker/ChildPid.cpp
    worker/DllLoader.hpp
    worker/DllLoader.cpp
    worker/Process.hpp
    worker/Process.cpp
    worker/TaskExecutor.hpp
    worker/TaskExecutor.cpp
    worker/TaskExecutorMessage.hpp
    worker/message_pipe.cpp
    worker/message_pipe.hpp
    worker/WorkerClient.hpp
    worker/WorkerClient.cpp
<<<<<<< HEAD
    utils/ProgramOptions.hpp
    utils/StopToken.hpp
=======
    utils/StopFlag.hpp
    utils/StopFlag.cpp
>>>>>>> 6b7e5ff0
    CACHE INTERNAL
    "spider worker source files"
)

set(SPIDER_TASK_EXECUTOR_SOURCES
    worker/DllLoader.cpp
    worker/DllLoader.hpp
    worker/message_pipe.cpp
    worker/message_pipe.hpp
    worker/task_executor.cpp
    utils/ProgramOptions.hpp
    CACHE INTERNAL
    "spider task executor source files"
)

add_executable(spider_task_executor)
target_sources(spider_task_executor PRIVATE ${SPIDER_TASK_EXECUTOR_SOURCES})
target_link_libraries(
    spider_task_executor
    PRIVATE
        spider_core
        spider_client
)
target_link_libraries(
    spider_task_executor
    PRIVATE
        Boost::filesystem
        Boost::program_options
        Boost::system
        ${CMAKE_DL_LIBS}
        fmt::fmt
        spdlog::spdlog
)

add_executable(spider_worker)
target_sources(spider_worker PRIVATE ${SPIDER_WORKER_SOURCES})
target_sources(spider_worker PRIVATE worker/worker.cpp)
target_link_libraries(spider_worker PRIVATE spider_core)
target_link_libraries(
    spider_worker
    PRIVATE
        Boost::headers
        Boost::filesystem
        Boost::process
        Boost::program_options
        Boost::system
        ${CMAKE_DL_LIBS}
        fmt::fmt
        spdlog::spdlog
)
add_dependencies(spider_worker spider_task_executor)

set(SPIDER_SCHEDULER_SOURCES
    scheduler/SchedulerPolicy.hpp
    scheduler/FifoPolicy.cpp
    scheduler/FifoPolicy.hpp
    scheduler/SchedulerMessage.hpp
    scheduler/SchedulerServer.cpp
    scheduler/SchedulerServer.hpp
<<<<<<< HEAD
    utils/ProgramOptions.hpp
    utils/StopToken.hpp
=======
    utils/StopFlag.hpp
    utils/StopFlag.cpp
>>>>>>> 6b7e5ff0
    CACHE INTERNAL
    "spider scheduler source files"
)
add_executable(spider_scheduler)
target_sources(spider_scheduler PRIVATE ${SPIDER_SCHEDULER_SOURCES})
target_sources(spider_scheduler PRIVATE scheduler/scheduler.cpp)
target_link_libraries(spider_scheduler PRIVATE spider_core)
target_link_libraries(
    spider_scheduler
    PRIVATE
        Boost::headers
        Boost::program_options
        absl::flat_hash_map
        fmt::fmt
        spdlog::spdlog
)

set(SPIDER_CLIENT_SHARED_SOURCES
    client/Driver.cpp
    client/TaskContext.cpp
    CACHE INTERNAL
    "spider client shared source files"
)

set(SPIDER_CLIENT_SHARED_HEADERS
    client/Data.hpp
    client/Driver.hpp
    client/Job.hpp
    client/task.hpp
    client/spider.hpp
    client/TaskContext.hpp
    client/TaskGraph.hpp
    client/type_utils.hpp
    client/Exception.hpp
    core/DataImpl.hpp
    core/TaskContextImpl.hpp
    core/TaskGraphImpl.hpp
    CACHE INTERNAL
    "spider client shared header files"
)

add_library(spider_client)
target_sources(spider_client PRIVATE ${SPIDER_CLIENT_SHARED_SOURCES})
target_sources(spider_client PUBLIC ${SPIDER_CLIENT_SHARED_HEADERS})
target_include_directories(spider_client PUBLIC ${CMAKE_CURRENT_SOURCE_DIR}/..)
target_link_libraries(
    spider_client
    PUBLIC
        spider_core
        Boost::boost
        absl::flat_hash_map
        fmt::fmt
)

add_library(spider::spider ALIAS spider_client)<|MERGE_RESOLUTION|>--- conflicted
+++ resolved
@@ -77,13 +77,9 @@
     worker/message_pipe.hpp
     worker/WorkerClient.hpp
     worker/WorkerClient.cpp
-<<<<<<< HEAD
     utils/ProgramOptions.hpp
-    utils/StopToken.hpp
-=======
+    utils/StopFlag.cpp
     utils/StopFlag.hpp
-    utils/StopFlag.cpp
->>>>>>> 6b7e5ff0
     CACHE INTERNAL
     "spider worker source files"
 )
@@ -143,13 +139,9 @@
     scheduler/SchedulerMessage.hpp
     scheduler/SchedulerServer.cpp
     scheduler/SchedulerServer.hpp
-<<<<<<< HEAD
     utils/ProgramOptions.hpp
-    utils/StopToken.hpp
-=======
+    utils/StopFlag.cpp
     utils/StopFlag.hpp
-    utils/StopFlag.cpp
->>>>>>> 6b7e5ff0
     CACHE INTERNAL
     "spider scheduler source files"
 )
