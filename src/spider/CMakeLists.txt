# set variable as CACHE INTERNAL to access it from other scope
set(SPIDER_CORE_SOURCES
    core/Task.cpp
    storage/mysql/MySqlConnection.cpp
    storage/mysql/MySqlStorageFactory.cpp
    storage/mysql/MySqlJobSubmissionBatch.cpp
    storage/mysql/MySqlStorage.cpp
    worker/FunctionManager.cpp
    worker/FunctionNameManager.cpp
    io/msgpack_message.cpp
    CACHE INTERNAL
    "spider core source files"
)

set(SPIDER_CORE_HEADERS
    core/Error.hpp
    core/Data.hpp
    core/Driver.hpp
    core/KeyValueData.hpp
    core/Task.hpp
    core/TaskGraph.hpp
    core/JobMetadata.hpp
    io/BoostAsio.hpp
    io/MsgPack.hpp
    io/msgpack_message.hpp
    io/Serializer.hpp
<<<<<<< HEAD
=======
    utils/LruCache.hpp
>>>>>>> 31cd9542
    storage/MetadataStorage.hpp
    storage/DataStorage.hpp
    storage/StorageConnection.hpp
    storage/mysql/mysql_stmt.hpp
    storage/mysql/MySqlConnection.hpp
    storage/mysql/MySqlStorageFactory.hpp
    storage/mysql/MySqlStorage.hpp
    storage/mysql/MySqlJobSubmissionBatch.hpp
    storage/JobSubmissionBatch.hpp
    storage/StorageFactory.hpp
    worker/FunctionManager.hpp
    worker/FunctionNameManager.hpp
    CACHE INTERNAL
    "spider core header files"
)

add_library(spider_core)
target_sources(spider_core PRIVATE ${SPIDER_CORE_SOURCES})
target_sources(spider_core PUBLIC ${SPIDER_CORE_HEADERS})
target_link_libraries(
    spider_core
    PUBLIC
        Boost::headers
        absl::flat_hash_map
        MariaDBClientCpp::MariaDBClientCpp
        msgpack-cxx
        spdlog::spdlog
)
target_link_libraries(spider_core PRIVATE fmt::fmt)

set(SPIDER_WORKER_SOURCES
    worker/DllLoader.hpp
    worker/DllLoader.cpp
    worker/Process.hpp
    worker/Process.cpp
    worker/TaskExecutor.hpp
    worker/TaskExecutor.cpp
    worker/TaskExecutorMessage.hpp
    worker/message_pipe.cpp
    worker/message_pipe.hpp
    worker/WorkerClient.hpp
    worker/WorkerClient.cpp
    utils/ProgramOptions.hpp
    utils/StopToken.hpp
    CACHE INTERNAL
    "spider worker source files"
)

set(SPIDER_TASK_EXECUTOR_SOURCES
    worker/DllLoader.cpp
    worker/DllLoader.hpp
    worker/message_pipe.cpp
    worker/message_pipe.hpp
    worker/task_executor.cpp
    utils/ProgramOptions.hpp
    CACHE INTERNAL
    "spider task executor source files"
)

add_executable(spider_task_executor)
target_sources(spider_task_executor PRIVATE ${SPIDER_TASK_EXECUTOR_SOURCES})
target_link_libraries(
    spider_task_executor
    PRIVATE
        spider_core
        spider_client
)
target_link_libraries(
    spider_task_executor
    PRIVATE
        Boost::filesystem
        Boost::program_options
        Boost::system
        ${CMAKE_DL_LIBS}
        fmt::fmt
        spdlog::spdlog
)

add_executable(spider_worker)
target_sources(spider_worker PRIVATE ${SPIDER_WORKER_SOURCES})
target_sources(spider_worker PRIVATE worker/worker.cpp)
target_link_libraries(spider_worker PRIVATE spider_core)
target_link_libraries(
    spider_worker
    PRIVATE
        Boost::headers
        Boost::filesystem
        Boost::process
        Boost::program_options
        Boost::system
        ${CMAKE_DL_LIBS}
        fmt::fmt
        spdlog::spdlog
)
add_dependencies(spider_worker spider_task_executor)

set(SPIDER_SCHEDULER_SOURCES
    scheduler/SchedulerPolicy.hpp
    scheduler/FifoPolicy.cpp
    scheduler/FifoPolicy.hpp
    scheduler/SchedulerMessage.hpp
    scheduler/SchedulerServer.cpp
    scheduler/SchedulerServer.hpp
<<<<<<< HEAD
    scheduler/SchedulerTaskCache.cpp
    scheduler/SchedulerTaskCache.hpp
    utils/ProgramOptions.hpp
=======
>>>>>>> 31cd9542
    utils/StopToken.hpp
    utils/TimedCache.hpp
    CACHE INTERNAL
    "spider scheduler source files"
)
add_executable(spider_scheduler)
target_sources(spider_scheduler PRIVATE ${SPIDER_SCHEDULER_SOURCES})
target_sources(spider_scheduler PRIVATE scheduler/scheduler.cpp)
target_link_libraries(spider_scheduler PRIVATE spider_core)
target_link_libraries(
    spider_scheduler
    PRIVATE
        Boost::headers
        Boost::program_options
        absl::flat_hash_map
        fmt::fmt
        spdlog::spdlog
)

set(SPIDER_CLIENT_SHARED_SOURCES
    client/Driver.cpp
    client/TaskContext.cpp
    CACHE INTERNAL
    "spider client shared source files"
)

set(SPIDER_CLIENT_SHARED_HEADERS
    client/Data.hpp
    client/Driver.hpp
    client/Job.hpp
    client/task.hpp
    client/spider.hpp
    client/TaskContext.hpp
    client/TaskGraph.hpp
    client/type_utils.hpp
    client/Exception.hpp
    core/DataImpl.hpp
    core/TaskContextImpl.hpp
    core/TaskGraphImpl.hpp
    CACHE INTERNAL
    "spider client shared header files"
)

add_library(spider_client)
target_sources(spider_client PRIVATE ${SPIDER_CLIENT_SHARED_SOURCES})
target_sources(spider_client PUBLIC ${SPIDER_CLIENT_SHARED_HEADERS})
target_include_directories(spider_client PUBLIC ${CMAKE_CURRENT_SOURCE_DIR}/..)
target_link_libraries(
    spider_client
    PUBLIC
        spider_core
        Boost::boost
        absl::flat_hash_map
)

add_library(spider::spider ALIAS spider_client)<|MERGE_RESOLUTION|>--- conflicted
+++ resolved
@@ -24,10 +24,7 @@
     io/MsgPack.hpp
     io/msgpack_message.hpp
     io/Serializer.hpp
-<<<<<<< HEAD
-=======
     utils/LruCache.hpp
->>>>>>> 31cd9542
     storage/MetadataStorage.hpp
     storage/DataStorage.hpp
     storage/StorageConnection.hpp
@@ -131,14 +128,8 @@
     scheduler/SchedulerMessage.hpp
     scheduler/SchedulerServer.cpp
     scheduler/SchedulerServer.hpp
-<<<<<<< HEAD
-    scheduler/SchedulerTaskCache.cpp
-    scheduler/SchedulerTaskCache.hpp
     utils/ProgramOptions.hpp
-=======
->>>>>>> 31cd9542
     utils/StopToken.hpp
-    utils/TimedCache.hpp
     CACHE INTERNAL
     "spider scheduler source files"
 )
