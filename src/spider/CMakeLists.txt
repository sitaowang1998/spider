--- conflicted
+++ resolved
@@ -111,12 +111,8 @@
     scheduler/SchedulerMessage.hpp
     scheduler/SchedulerServer.cpp
     scheduler/SchedulerServer.hpp
-<<<<<<< HEAD
+    scheduler/SchedulerTaskCache.hpp
     utils/ProgramOptions.hpp
-=======
-    scheduler/SchedulerTaskCache.cpp
-    scheduler/SchedulerTaskCache.hpp
->>>>>>> 9df10953
     utils/StopToken.hpp
     utils/TimedCache.hpp
     CACHE INTERNAL
