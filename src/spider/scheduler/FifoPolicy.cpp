--- conflicted
+++ resolved
@@ -8,6 +8,7 @@
 #include <vector>
 
 #include <boost/uuid/uuid.hpp>
+#include <fmt/format.h>
 
 #include "../core/Task.hpp"
 #include "../storage/DataStorage.hpp"
@@ -46,12 +47,6 @@
     }
     auto const reverse_begin = std::reverse_iterator(m_tasks.end());
     auto const reverse_end = std::reverse_iterator(m_tasks.begin());
-<<<<<<< HEAD
-    auto start_time = std::chrono::system_clock::now();
-    auto const it = std::find_if(reverse_begin, reverse_end, [&](core::Task const& task) {
-        return task_locality_satisfied(task, worker_addr);
-    });
-=======
     auto const it
             = std::find_if(reverse_begin, reverse_end, [&](core::ScheduleTaskMetadata const& task) {
                   std::vector<std::string> const& hard_localities = task.get_hard_localities();
@@ -62,18 +57,10 @@
                   // scheduled.
                   return std::ranges::find(hard_localities, worker_addr) != hard_localities.end();
               });
->>>>>>> 2dee0a82
     if (it == reverse_end) {
         return std::nullopt;
     }
-    auto end_time = std::chrono::system_clock::now();
-    std::cerr << fmt::format(
-            "Task locality from {} to {}\n",
-            std::chrono::duration_cast<std::chrono::milliseconds>(start_time.time_since_epoch())
-                    .count(),
-            std::chrono::duration_cast<std::chrono::milliseconds>(end_time.time_since_epoch())
-                    .count()
-    );
+
     boost::uuids::uuid const task_id = it->get_id();
     m_tasks.erase(std::next(it).base());
     return task_id;
@@ -84,39 +71,12 @@
     m_metadata_store->get_task_timeout(*m_conn, &m_tasks);
 
     // Sort tasks based on job creation time in descending order.
-<<<<<<< HEAD
-    // NOLINTNEXTLINE(misc-include-cleaner)
-    absl::flat_hash_map<boost::uuids::uuid, core::JobMetadata, std::hash<boost::uuids::uuid>>
-            job_metadata_map;
-    auto get_task_job_creation_time
-            = [&](boost::uuids::uuid const task_id) -> std::chrono::system_clock::time_point {
-        boost::uuids::uuid job_id;
-        if (false == m_metadata_store->get_task_job_id(*m_conn, task_id, &job_id).success()) {
-            throw std::runtime_error(
-                    fmt::format("Task with id {} not exists.", to_string(task_id))
-            );
-        }
-        if (job_metadata_map.contains(job_id)) {
-            return job_metadata_map[job_id].get_creation_time();
-        }
-        core::JobMetadata job_metadata;
-        if (false == m_metadata_store->get_job_metadata(*m_conn, job_id, &job_metadata).success()) {
-            throw std::runtime_error(fmt::format("Job with id {} not exists.", to_string(job_id)));
-        }
-        job_metadata_map[job_id] = job_metadata;
-        return job_metadata.get_creation_time();
-    };
-    std::ranges::sort(m_tasks, [&](core::Task const& a, core::Task const& b) {
-        return get_task_job_creation_time(a.get_id()) > get_task_job_creation_time(b.get_id());
-    });
-=======
     std::ranges::sort(
             m_tasks,
             [&](core::ScheduleTaskMetadata const& a, core::ScheduleTaskMetadata const& b) {
                 return a.get_job_creation_time() > b.get_job_creation_time();
             }
     );
->>>>>>> 2dee0a82
 }
 
 }  // namespace spider::scheduler