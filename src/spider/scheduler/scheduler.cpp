#include <cerrno>
#include <chrono>
#include <csignal>
#include <functional>
#include <iostream>
#include <memory>
#include <string>
#include <system_error>
#include <thread>
#include <utility>
#include <variant>

#include <boost/program_options/errors.hpp>
#include <boost/program_options/options_description.hpp>
#include <boost/program_options/parsers.hpp>
#include <boost/program_options/value_semantic.hpp>
#include <boost/program_options/variables_map.hpp>
#include <boost/uuid/random_generator.hpp>
#include <boost/uuid/uuid.hpp>
#include <spdlog/sinks/stdout_color_sinks.h>  // IWYU pragma: keep
#include <spdlog/spdlog.h>

<<<<<<< HEAD
#include "../core/Driver.hpp"
#include "../core/Error.hpp"
#include "../io/BoostAsio.hpp"  // IWYU pragma: keep
#include "../storage/DataStorage.hpp"
#include "../storage/MetadataStorage.hpp"
#include "../storage/mysql/MySqlStorageFactory.hpp"
#include "../storage/StorageConnection.hpp"
#include "../storage/StorageFactory.hpp"
#include "../utils/ProgramOptions.hpp"
#include "../utils/StopToken.hpp"
#include "FifoPolicy.hpp"
#include "SchedulerPolicy.hpp"
#include "SchedulerServer.hpp"
=======
#include <spider/core/Driver.hpp>
#include <spider/core/Error.hpp>
#include <spider/io/BoostAsio.hpp>  // IWYU pragma: keep
#include <spider/scheduler/FifoPolicy.hpp>
#include <spider/scheduler/SchedulerPolicy.hpp>
#include <spider/scheduler/SchedulerServer.hpp>
#include <spider/storage/DataStorage.hpp>
#include <spider/storage/MetadataStorage.hpp>
#include <spider/storage/mysql/MySqlStorageFactory.hpp>
#include <spider/storage/StorageConnection.hpp>
#include <spider/storage/StorageFactory.hpp>
#include <spider/utils/StopFlag.hpp>
>>>>>>> 6b7e5ff0

constexpr int cCmdArgParseErr = 1;
constexpr int cSignalHandleErr = 2;
constexpr int cStorageConnectionErr = 3;
constexpr int cSchedulerAddrErr = 4;
constexpr int cStorageErr = 5;

constexpr int cCleanupInterval = 1000;
constexpr int cRetryCount = 5;

namespace {
<<<<<<< HEAD
auto parse_args(
        int const argc,
        char** argv,
        std::string& host,
        unsigned short& port,
        std::string& storage_url
) -> bool {
=======
/*
 * Signal handler for SIGTERM. Sets the stop flag to request a stop.
 * @param signal The signal number.
 */
auto stop_scheduler_handler(int signal) -> void {
    if (SIGTERM == signal) {
        spider::core::StopFlag::request_stop();
    }
}

auto parse_args(int const argc, char** argv) -> boost::program_options::variables_map {
>>>>>>> 6b7e5ff0
    boost::program_options::options_description desc;
    // clang-format off
    desc.add_options()
        (spider::core::cHelpOption.data(), spider::core::cHelpMessage.data())
        (
            spider::core::cHostOption.data(),
            boost::program_options::value<std::string>(&host)->required(),
            spider::core::cHostMessage.data()
        )
        (
            spider::core::cPortOption.data(),
            boost::program_options::value<unsigned short>(&port)->required(),
            spider::core::cPortMessage.data()
        )
        (
            spider::core::cStorageUrlOption.data(),
            boost::program_options::value<std::string>(&storage_url)->required(),
            spider::core::cStorageUrlMessage.data()
        );
    // clang-format on

    try {
        boost::program_options::variables_map variables;
        boost::program_options::store(
                // NOLINTNEXTLINE(misc-include-cleaner)
                boost::program_options::parse_command_line(argc, argv, desc),
                variables
        );

        if (false == variables.contains(std::string(spider::core::cHostOption))
            && false == variables.contains(std::string(spider::core::cPortOption))
            && false == variables.contains(std::string(spider::core::cStorageUrlOption)))
        {
            std::cout << spider::core::cSchedulerUsage << "\n";
            std::cout << desc << "\n";
            return false;
        }

        boost::program_options::notify(variables);

        if (host.empty()) {
            std::cerr << spider::core::cHostEmptyMessage << "\n";
            return false;
        }

        if (storage_url.empty()) {
            std::cerr << spider::core::cStorageUrlEmptyMessage << "\n";
            return false;
        }

        return true;
    } catch (boost::program_options::error& e) {
        std::cerr << "spider_scheduler: " << e.what() << "\n";
        std::cerr << spider::core::cSchedulerUsage << "\n";
        std::cerr << spider::core::cSchedulerHelpMessage;
        return false;
    }
}

auto heartbeat_loop(
        std::shared_ptr<spider::core::StorageFactory> const& storage_factory,
        std::shared_ptr<spider::core::MetadataStorage> const& metadata_store,
        spider::core::Scheduler const& scheduler
) -> void {
    int fail_count = 0;
    while (!spider::core::StopFlag::is_stop_requested()) {
        std::this_thread::sleep_for(std::chrono::seconds(1));
        spdlog::debug("Updating heartbeat");
        std::variant<std::unique_ptr<spider::core::StorageConnection>, spider::core::StorageErr>
                conn_result = storage_factory->provide_storage_connection();
        if (std::holds_alternative<spider::core::StorageErr>(conn_result)) {
            spdlog::error(
                    "Failed to connect to storage: {}",
                    std::get<spider::core::StorageErr>(conn_result).description
            );
            fail_count++;
            continue;
        }
        auto conn = std::move(
                std::get<std::unique_ptr<spider::core::StorageConnection>>(conn_result)
        );

        spider::core::StorageErr const err
                = metadata_store->update_heartbeat(*conn, scheduler.get_id());
        if (!err.success()) {
            spdlog::error("Failed to update scheduler heartbeat: {}", err.description);
            fail_count++;
        } else {
            fail_count = 0;
        }
        if (fail_count >= cRetryCount - 1) {
            spider::core::StopFlag::request_stop();
            break;
        }
    }
}

auto cleanup_loop(
        std::shared_ptr<spider::core::StorageFactory> const& storage_factory,
        std::shared_ptr<spider::core::DataStorage> const& data_store
) -> void {
    while (!spider::core::StopFlag::is_stop_requested()) {
        std::this_thread::sleep_for(std::chrono::seconds(cCleanupInterval));
        spdlog::debug("Starting cleanup");
        std::variant<std::unique_ptr<spider::core::StorageConnection>, spider::core::StorageErr>
                conn_result = storage_factory->provide_storage_connection();
        if (std::holds_alternative<spider::core::StorageErr>(conn_result)) {
            spdlog::error(
                    "Failed to connect to storage: {}",
                    std::get<spider::core::StorageErr>(conn_result).description
            );
            continue;
        }
        auto conn = std::move(
                std::get<std::unique_ptr<spider::core::StorageConnection>>(conn_result)
        );

        data_store->remove_dangling_data(*conn);
        spdlog::debug("Finished cleanup");
    }
}

constexpr int cSignalExitBase = 128;
}  // namespace

// NOLINTNEXTLINE(bugprone-exception-escape)
auto main(int argc, char** argv) -> int {
    // Set up spdlog to write to stderr
    // NOLINTNEXTLINE(misc-include-cleaner)
    spdlog::set_pattern("[%Y-%m-%d %H:%M:%S.%e] [%^%l%$] [spider.scheduler] %v");
#ifndef NDEBUG
    spdlog::set_level(spdlog::level::trace);
#endif

    unsigned short port = 0;
    std::string scheduler_addr;
    std::string storage_url;
    if (false == parse_args(argc, argv, scheduler_addr, port, storage_url)) {
        return cCmdArgParseErr;
    }

    // Ignore SIGTERM
    // NOLINTBEGIN(misc-include-cleaner)
    struct sigaction sig_action{};
    sig_action.sa_handler = stop_scheduler_handler;
    sigemptyset(&sig_action.sa_mask);
    sig_action.sa_flags |= SA_RESTART;
    if (0 != sigaction(SIGTERM, &sig_action, nullptr)) {
        spdlog::error("Fail to install signal handler for SIGTERM: errno {}", errno);
        return cSignalHandleErr;
    }
    // NOLINTEND(misc-include-cleaner)

    // Create storages
    std::shared_ptr<spider::core::StorageFactory> const storage_factory
            = std::make_unique<spider::core::MySqlStorageFactory>(storage_url);
    std::shared_ptr<spider::core::MetadataStorage> const metadata_store
            = storage_factory->provide_metadata_storage();
    std::shared_ptr<spider::core::DataStorage> const data_store
            = storage_factory->provide_data_storage();

    // Initialize storages
    std::variant<std::unique_ptr<spider::core::StorageConnection>, spider::core::StorageErr>
            conn_result = storage_factory->provide_storage_connection();
    if (std::holds_alternative<spider::core::StorageErr>(conn_result)) {
        spdlog::error(
                "Failed to connection to storage: {}",
                std::get<spider::core::StorageErr>(conn_result).description
        );
    }
    std::shared_ptr<spider::core::StorageConnection> const conn
            = std::move(std::get<std::unique_ptr<spider::core::StorageConnection>>(conn_result));

    spider::core::StorageErr err = metadata_store->initialize(*conn);
    if (!err.success()) {
        spdlog::error("Failed to initialize metadata storage: {}", err.description);
        return cStorageErr;
    }
    err = data_store->initialize(*conn);
    if (!err.success()) {
        spdlog::error("Failed to initialize data storage: {}", err.description);
        return cStorageErr;
    }

    // Get scheduler id and addr
    boost::uuids::random_generator gen;
    boost::uuids::uuid const scheduler_id = gen();

    // Register scheduler with storage
    spider::core::Scheduler const scheduler{scheduler_id, scheduler_addr, port};
    err = metadata_store->add_scheduler(*conn, scheduler);
    if (!err.success()) {
        spdlog::error("Failed to register scheduler with storage server: {}", err.description);
        return cStorageErr;
    }

    // Start scheduler server
    std::shared_ptr<spider::scheduler::SchedulerPolicy> const policy
            = std::make_shared<spider::scheduler::FifoPolicy>(
                    scheduler_id,
                    metadata_store,
                    data_store,
                    conn
            );
    spider::scheduler::SchedulerServer server{port, policy, metadata_store, data_store, conn};

    try {
        // Start a thread that periodically updates the scheduler's heartbeat
        std::thread heartbeat_thread{
                heartbeat_loop,
                std::cref(storage_factory),
                std::cref(metadata_store),
                std::ref(scheduler)
        };

        // Start a thread that periodically starts cleanup
        std::thread cleanup_thread{cleanup_loop, std::cref(storage_factory), std::cref(data_store)};

        heartbeat_thread.join();
        cleanup_thread.join();
        server.stop();
    } catch (std::system_error& e) {
        spdlog::error("Failed to join thread: {}", e.what());
    }

    // If SIGTERM was caught and StopFlag is requested, set the exit value corresponding to SIGTERM.
    if (spider::core::StopFlag::is_stop_requested()) {
        return cSignalExitBase + SIGTERM;
    }

    metadata_store->remove_driver(*conn, scheduler_id);

    return 0;
}<|MERGE_RESOLUTION|>--- conflicted
+++ resolved
@@ -20,21 +20,6 @@
 #include <spdlog/sinks/stdout_color_sinks.h>  // IWYU pragma: keep
 #include <spdlog/spdlog.h>
 
-<<<<<<< HEAD
-#include "../core/Driver.hpp"
-#include "../core/Error.hpp"
-#include "../io/BoostAsio.hpp"  // IWYU pragma: keep
-#include "../storage/DataStorage.hpp"
-#include "../storage/MetadataStorage.hpp"
-#include "../storage/mysql/MySqlStorageFactory.hpp"
-#include "../storage/StorageConnection.hpp"
-#include "../storage/StorageFactory.hpp"
-#include "../utils/ProgramOptions.hpp"
-#include "../utils/StopToken.hpp"
-#include "FifoPolicy.hpp"
-#include "SchedulerPolicy.hpp"
-#include "SchedulerServer.hpp"
-=======
 #include <spider/core/Driver.hpp>
 #include <spider/core/Error.hpp>
 #include <spider/io/BoostAsio.hpp>  // IWYU pragma: keep
@@ -46,8 +31,8 @@
 #include <spider/storage/mysql/MySqlStorageFactory.hpp>
 #include <spider/storage/StorageConnection.hpp>
 #include <spider/storage/StorageFactory.hpp>
+#include <spider/utils/ProgramOptions.hpp>
 #include <spider/utils/StopFlag.hpp>
->>>>>>> 6b7e5ff0
 
 constexpr int cCmdArgParseErr = 1;
 constexpr int cSignalHandleErr = 2;
@@ -59,7 +44,16 @@
 constexpr int cRetryCount = 5;
 
 namespace {
-<<<<<<< HEAD
+/*
+ * Signal handler for SIGTERM. Sets the stop flag to request a stop.
+ * @param signal The signal number.
+ */
+auto stop_scheduler_handler(int signal) -> void {
+    if (SIGTERM == signal) {
+        spider::core::StopFlag::request_stop();
+    }
+}
+
 auto parse_args(
         int const argc,
         char** argv,
@@ -67,19 +61,6 @@
         unsigned short& port,
         std::string& storage_url
 ) -> bool {
-=======
-/*
- * Signal handler for SIGTERM. Sets the stop flag to request a stop.
- * @param signal The signal number.
- */
-auto stop_scheduler_handler(int signal) -> void {
-    if (SIGTERM == signal) {
-        spider::core::StopFlag::request_stop();
-    }
-}
-
-auto parse_args(int const argc, char** argv) -> boost::program_options::variables_map {
->>>>>>> 6b7e5ff0
     boost::program_options::options_description desc;
     // clang-format off
     desc.add_options()
