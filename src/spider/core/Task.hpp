#ifndef SPIDER_CORE_TASK_HPP
#define SPIDER_CORE_TASK_HPP

#include <chrono>
#include <cstddef>
#include <cstdint>
#include <optional>
#include <string>
#include <tuple>
#include <utility>
#include <vector>

#include <boost/uuid/random_generator.hpp>
#include <boost/uuid/uuid.hpp>

#include <spider/core/Data.hpp>
#include <spider/io/MsgPack.hpp>

namespace spider::core {
class TaskInput {
public:
    explicit TaskInput(std::string type) : m_type(std::move(type)) {}

    TaskInput(boost::uuids::uuid output_task_id, std::uint8_t position, std::string type)
            : m_task_output({output_task_id, position}),
              m_type(std::move(type)) {}

    TaskInput(std::string value, std::string type)
            : m_value(std::move(value)),
              m_type(std::move(type)) {}

    explicit TaskInput(boost::uuids::uuid data_id)
            : m_data_id(data_id),
              m_type(typeid(spider::core::Data).name()) {}

    [[nodiscard]] auto get_task_output() const
            -> std::optional<std::tuple<boost::uuids::uuid, std::uint8_t>> {
        return m_task_output;
    }

    [[nodiscard]] auto get_value() const -> std::optional<std::string> { return m_value; }

    [[nodiscard]] auto get_data_id() const -> std::optional<boost::uuids::uuid> {
        return m_data_id;
    }

    [[nodiscard]] auto get_type() const -> std::string { return m_type; }

    void set_value(std::string const& value) { m_value = value; }

    void set_data_id(boost::uuids::uuid data_id) { m_data_id = data_id; }

    void
    set_output(boost::uuids::uuid const output_task_id, std::uint8_t const output_task_position) {
        m_task_output = {output_task_id, output_task_position};
    }

private:
    std::optional<std::tuple<boost::uuids::uuid, std::uint8_t>> m_task_output;
    std::optional<std::string> m_value;
    std::optional<boost::uuids::uuid> m_data_id;
    std::string m_type;
};

class TaskOutput {
public:
    explicit TaskOutput(std::string type) : m_type(std::move(type)) {}

    TaskOutput(std::string value, std::string type)
            : m_value(std::move(value)),
              m_type(std::move(type)) {}

    explicit TaskOutput(boost::uuids::uuid data_id)
            : m_data_id(data_id),
              m_type(typeid(spider::core::Data).name()) {}

    [[nodiscard]] auto get_value() const -> std::optional<std::string> { return m_value; }

    [[nodiscard]] auto get_data_id() const -> std::optional<boost::uuids::uuid> {
        return m_data_id;
    }

    [[nodiscard]] auto get_type() const -> std::string { return m_type; }

    void set_value(std::string const& value) { m_value = value; }

    void set_data_id(boost::uuids::uuid data_id) { m_data_id = data_id; }

private:
    std::optional<std::string> m_value;
    std::optional<boost::uuids::uuid> m_data_id;
    std::string m_type;
};

struct TaskInstance {
    boost::uuids::uuid id;
    boost::uuids::uuid task_id;

    explicit TaskInstance(boost::uuids::uuid task_id) : task_id(task_id) {
        boost::uuids::random_generator gen;
        id = gen();
    }

    TaskInstance(boost::uuids::uuid id, boost::uuids::uuid task_id) : id(id), task_id(task_id) {}
};

enum class TaskLanguage : std::uint8_t {
    Cpp,
    Python,
<<<<<<< HEAD
    Java,
=======
>>>>>>> 662be2fc
};

enum class TaskState : std::uint8_t {
    Pending,
    Ready,
    Running,
    Succeed,
    Failed,
    Canceled,
};

class ScheduleTaskMetadata {
public:
    ScheduleTaskMetadata(
            boost::uuids::uuid id,
            std::string function_name,
            boost::uuids::uuid job_id
    )
            : m_id(id),
              m_function_name(std::move(function_name)),
              m_job_id(job_id) {}

    ScheduleTaskMetadata() = default;

    [[nodiscard]] auto get_id() const -> boost::uuids::uuid { return m_id; }

    [[nodiscard]] auto get_function_name() const -> std::string const& { return m_function_name; }

    [[nodiscard]] auto get_job_id() const -> boost::uuids::uuid { return m_job_id; }

    [[nodiscard]] auto get_client_id() const -> boost::uuids::uuid { return m_client_id; }

    [[nodiscard]] auto get_job_creation_time() const -> std::chrono::system_clock::time_point {
        return m_job_creation_time;
    }

    [[nodiscard]] auto get_hard_localities() const -> std::vector<std::string> const& {
        return m_hard_localities;
    }

    [[nodiscard]] auto get_soft_localities() const -> std::vector<std::string> const& {
        return m_soft_localities;
    }

    auto set_client_id(boost::uuids::uuid const client_id) -> void { m_client_id = client_id; }

    auto set_job_creation_time(std::chrono::system_clock::time_point const job_creation_time)
            -> void {
        m_job_creation_time = job_creation_time;
    }

    auto add_hard_locality(std::string const& locality) -> void {
        m_hard_localities.push_back(locality);
    }

    auto add_soft_locality(std::string const& locality) -> void {
        m_soft_localities.push_back(locality);
    }

private:
    boost::uuids::uuid m_id;
    std::string m_function_name;
    boost::uuids::uuid m_job_id;
    boost::uuids::uuid m_client_id;
    std::chrono::system_clock::time_point m_job_creation_time;
    std::vector<std::string> m_hard_localities;
    std::vector<std::string> m_soft_localities;
};

class Task {
public:
    explicit Task(std::string function_name) : m_function_name(std::move(function_name)) {
        boost::uuids::random_generator gen;
        m_id = gen();
    }

    Task(boost::uuids::uuid id,
         std::string function_name,
         TaskLanguage language,
         TaskState state,
         float timeout)
            : m_id(id),
              m_function_name(std::move(function_name)),
              m_language(language),
              m_state(state),
              m_timeout(timeout) {}

    void set_id(boost::uuids::uuid const id) { m_id = id; }

    void set_language(TaskLanguage language) { m_language = language; }

    void set_max_retries(unsigned int num_retries) { m_max_tries = num_retries; }

    void add_input(TaskInput const& input) { m_inputs.emplace_back(input); }

    void add_output(TaskOutput const& output) { m_outputs.emplace_back(output); }

    [[nodiscard]] auto get_id() const -> boost::uuids::uuid { return m_id; }

    [[nodiscard]] auto get_function_name() const -> std::string { return m_function_name; }

    [[nodiscard]] auto get_language() const -> TaskLanguage { return m_language; }

    [[nodiscard]] auto get_state() const -> TaskState { return m_state; }

    [[nodiscard]] auto get_timeout() const -> float { return m_timeout; }

    [[nodiscard]] auto get_max_retries() const -> unsigned int { return m_max_tries; }

    [[nodiscard]] auto get_num_inputs() const -> size_t { return m_inputs.size(); }

    [[nodiscard]] auto get_num_outputs() const -> size_t { return m_outputs.size(); }

    [[nodiscard]] auto get_input(uint64_t index) const -> TaskInput { return m_inputs[index]; }

    [[nodiscard]] auto get_input_ref(uint64_t index) -> TaskInput& { return m_inputs[index]; }

    [[nodiscard]] auto get_output(uint64_t index) const -> TaskOutput { return m_outputs[index]; }

    [[nodiscard]] auto get_inputs() const -> std::vector<TaskInput> const& { return m_inputs; }

    [[nodiscard]] auto get_outputs() const -> std::vector<TaskOutput> const& { return m_outputs; }

    /*
     * @return A vector of buffers containing the serialized arguments of the task.
     * @return std::nullopt if any argument cannot be serialized.
     */
    [[nodiscard]] auto get_arg_buffers() const -> std::optional<std::vector<msgpack::sbuffer>>;

private:
    boost::uuids::uuid m_id;
    std::string m_function_name;
    TaskLanguage m_language = TaskLanguage::Cpp;
    TaskState m_state = TaskState::Pending;
    float m_timeout = 0;
    unsigned int m_max_tries = 0;
    std::vector<TaskInput> m_inputs;
    std::vector<TaskOutput> m_outputs;
};
}  // namespace spider::core

#endif  // SPIDER_CORE_TASK_HPP<|MERGE_RESOLUTION|>--- conflicted
+++ resolved
@@ -107,10 +107,6 @@
 enum class TaskLanguage : std::uint8_t {
     Cpp,
     Python,
-<<<<<<< HEAD
-    Java,
-=======
->>>>>>> 662be2fc
 };
 
 enum class TaskState : std::uint8_t {
