--- conflicted
+++ resolved
@@ -26,15 +26,9 @@
 
 [lint.per-file-ignores]
 "tests/integration/test_*.py" = [
-<<<<<<< HEAD
   "S101",  # Allow use of `assert` (security warning)
-  "S603",  # Allow user of subprocess.Popen (security warning)
+  "S603",  # Allow use of `subprocess.Popen` (security warning)
   "T201",  # Allow use of `print` (testing)
-=======
-    "S101",    # Allow use of `assert` (security warning)
-    "S603",    # Allow use of `subprocess.Popen` (security warning)
-    "T201",    # Allow use of `print` (testing)
->>>>>>> bcec1a7e
 ]
 
 [format]
