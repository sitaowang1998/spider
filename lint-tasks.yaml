version: "3"

vars:
  G_LINT_VENV_DIR: "{{.G_BUILD_DIR}}/lint-venv"
  G_LINT_VENV_CHECKSUM_FILE: "{{.G_BUILD_DIR}}/lint#venv.md5"

tasks:
  check:
    cmds:
      - task: "cmake-check"
      - task: "cpp-check"
      - task: "py-check"
      - task: "yml-check"

  fix:
    cmds:
      - task: "cmake-fix"
      - task: "cpp-fix"
      - task: "yml-fix"

  cmake-check:
    deps: ["venv"]
    cmds:
      - task: "cmake"
        vars:
          FLAGS: "--check"

  cmake-fix:
    deps: ["venv"]
    cmds:
      - task: "cmake"
        vars:
          FLAGS: "--in-place"

  cpp-configs: "tools/yscope-dev-utils/exports/lint-configs/symlink-cpp-lint-configs.sh"

  cpp-check:
    cmds:
      - task: "cpp-format-check"
      - task: "cpp-static-check"

  cpp-fix:
    cmds:
      - task: "cpp-format-fix"
      - task: "cpp-static-fix"

  cpp-format-check:
    sources: &cpp_lint_source_files
      - "{{.ROOT_DIR}}/.clang-format"
      - "{{.ROOT_DIR}}/.clang-tidy"
      - "{{.TASKFILE}}"
      - "{{.G_SRC_SPIDER_DIR}}/.clang-format"
      - "{{.G_EXAMPLES_DIR}}/**/*"
      - "{{.G_SRC_SPIDER_DIR}}/**/*"
      - "{{.G_TEST_DIR}}/**/*"
    deps: ["cpp-configs", "venv"]
    cmds:
      - task: ":utils:cpp-lint:clang-format"
        vars:
          FLAGS: ["--dry-run"]
<<<<<<< HEAD
          INCLUDE_FILENAME_PATTERNS: ["*.cpp", "*.h", "*.hpp", "*.inc"]
=======
          INCLUDE_FILENAME_PATTERNS: ["*.cpp", "*.h", "*.hpp"]
>>>>>>> aa0100be
          ROOT_PATHS: &cpp_source_files
            - "{{.G_SRC_SPIDER_DIR}}"
            - "{{.G_EXAMPLES_DIR}}"
            - "{{.G_TEST_DIR}}"
          VENV_DIR: "{{.G_LINT_VENV_DIR}}"

  cpp-format-fix:
    sources: *cpp_lint_source_files
    deps: ["cpp-configs", "venv"]
    cmds:
      - task: ":utils:cpp-lint:clang-format"
        vars:
          FLAGS: ["-i"]
          INCLUDE_FILENAME_PATTERNS: ["*.cpp", "*.h", "*.hpp"]
          ROOT_PATHS: *cpp_source_files
          VENV_DIR: "{{.G_LINT_VENV_DIR}}"

  cpp-static-check:
    # Alias task to `cpp-static-fix` since we don't currently support automatic fixes.
    # NOTE: clang-tidy does have the ability to fix some errors, but the fixes can be inaccurate.
    # When we eventually determine which errors can be safely fixed, we'll allow clang-tidy to
    # fix them.
    aliases: ["cpp-static-fix"]
    sources: *cpp_lint_source_files
    deps: [":config-cmake-project", "cpp-configs", "venv"]
    cmds:
      - task: ":utils:cpp-lint:clang-tidy-find"
        vars:
          FLAGS:
            - "--config-file '{{.ROOT_DIR}}/.clang-tidy'"
            - "-p '{{.G_SPIDER_COMPILE_COMMANDS_DB}}'"
<<<<<<< HEAD
          INCLUDE_FILENAME_PATTERNS: ["*.cpp", "*.h", "*.hpp", "*.inc"]
=======
          INCLUDE_FILENAME_PATTERNS: ["*.cpp", "*.h", "*.hpp"]
>>>>>>> aa0100be
          OUTPUT_DIR: "{{.G_LINT_CLANG_TIDY_DIR}}"
          ROOT_PATHS:
            - "{{.G_SRC_SPIDER_DIR}}"
            - "{{.G_TEST_DIR}}"
          VENV_DIR: "{{.G_LINT_VENV_DIR}}"
      - task: ":utils:cpp-lint:clang-tidy-find"
        vars:
          FLAGS:
            - "--config-file '{{.ROOT_DIR}}/.clang-tidy'"
            - "-p '{{.G_EXAMPLES_COMPILE_COMMANDS_DB}}'"
          INCLUDE_FILENAME_PATTERNS: ["*.cpp", "*.h", "*.hpp"]
          OUTPUT_DIR: "{{.G_LINT_CLANG_TIDY_DIR}}"
          ROOT_PATHS:
            - "{{.G_EXAMPLES_DIR}}"
          VENV_DIR: "{{.G_LINT_VENV_DIR}}"

  py-check:
    cmds:
      - task: "py"
        vars:
          RUFF_FORMAT_FLAGS: "--diff"

  py-fix:
    cmds:
      - task: "py"
        vars:
          RUFF_CHECK_FLAGS: "--fix"

  py:
    internal: true
    vars:
      RUFF_CHECK_FLAGS: "{{.RUFF_CHECK_FLAGS | default \"\"}}"
      RUFF_FORMAT_FLAGS: "{{.RUFF_FORMAT_FLAGS | default \"\"}}"
    deps: ["venv"]
    cmds:
      - for:
          - "tests/integration"
        cmd: |-
          . "{{.G_LINT_VENV_DIR}}/bin/activate"
          mypy "{{.ITEM}}"
          ruff check {{.RUFF_CHECK_FLAGS}} "{{.ITEM}}"
          ruff format {{.RUFF_FORMAT_FLAGS}} "{{.ITEM}}"

  yml:
    aliases:
      - "yml-check"
      - "yml-fix"
    deps: ["venv"]
    cmds:
      - |-
        . "{{.G_LINT_VENV_DIR}}/bin/activate"
        yamllint \
          --config-file "tools/yscope-dev-utils/exports/lint-configs/.yamllint.yml" \
          --strict \
          .gersemirc \
          .github/ \
          build-tasks.yaml \
          dep-tasks.yaml \
          docs/tasks.yaml \
          lint-tasks.yaml \
          taskfile.yaml \
          test-tasks.yaml

  cmake:
    internal: true
    requires:
      vars: ["FLAGS"]
    sources:
      - "CMakeLists.txt"
      - "src/spider/CMakeLists.txt"
      - "tests/CMakeLists.txt"
      - "examples/quick-start/CMakeLists.txt"
      - "cmake/Modules/*.cmake"
    cmds:
      - for: "sources"
        cmd: |-
          . "{{.G_LINT_VENV_DIR}}/bin/activate"
          gersemi {{.FLAGS}} {{.ITEM}}

  venv:
    internal: true
    vars:
      CHECKSUM_FILE: "{{.G_LINT_VENV_CHECKSUM_FILE}}"
      OUTPUT_DIR: "{{.G_LINT_VENV_DIR}}"
    sources:
      - "{{.ROOT_DIR}}/taskfile.yaml"
      - "{{.TASKFILE}}"
      - "lint-test-requirements.txt"
    generates: ["{{.CHECKSUM_FILE}}"]
    run: "once"
    deps:
      - ":init"
      - task: ":utils:checksum:validate"
        vars:
          CHECKSUM_FILE: "{{.CHECKSUM_FILE}}"
          INCLUDE_PATTERNS: ["{{.OUTPUT_DIR}}"]
    cmds:
      - task: ":utils:misc:create-venv"
        vars:
          LABEL: "lint"
          OUTPUT_DIR: "{{.OUTPUT_DIR}}"
          REQUIREMENTS_FILE: "{{.ROOT_DIR}}/lint-test-requirements.txt"
      # This command must be last
      - task: ":utils:checksum:compute"
        vars:
          CHECKSUM_FILE: "{{.CHECKSUM_FILE}}"
          INCLUDE_PATTERNS: ["{{.OUTPUT_DIR}}"]<|MERGE_RESOLUTION|>--- conflicted
+++ resolved
@@ -58,11 +58,7 @@
       - task: ":utils:cpp-lint:clang-format"
         vars:
           FLAGS: ["--dry-run"]
-<<<<<<< HEAD
-          INCLUDE_FILENAME_PATTERNS: ["*.cpp", "*.h", "*.hpp", "*.inc"]
-=======
-          INCLUDE_FILENAME_PATTERNS: ["*.cpp", "*.h", "*.hpp"]
->>>>>>> aa0100be
+          INCLUDE_FILENAME_PATTERNS: ["*.cpp", "*.h", "*.hpp"]
           ROOT_PATHS: &cpp_source_files
             - "{{.G_SRC_SPIDER_DIR}}"
             - "{{.G_EXAMPLES_DIR}}"
@@ -94,11 +90,7 @@
           FLAGS:
             - "--config-file '{{.ROOT_DIR}}/.clang-tidy'"
             - "-p '{{.G_SPIDER_COMPILE_COMMANDS_DB}}'"
-<<<<<<< HEAD
-          INCLUDE_FILENAME_PATTERNS: ["*.cpp", "*.h", "*.hpp", "*.inc"]
-=======
-          INCLUDE_FILENAME_PATTERNS: ["*.cpp", "*.h", "*.hpp"]
->>>>>>> aa0100be
+          INCLUDE_FILENAME_PATTERNS: ["*.cpp", "*.h", "*.hpp"]
           OUTPUT_DIR: "{{.G_LINT_CLANG_TIDY_DIR}}"
           ROOT_PATHS:
             - "{{.G_SRC_SPIDER_DIR}}"
